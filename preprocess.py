#!/usr/bin/env python
# -*- coding: utf-8 -*-
"""
    Pre-process Data / features files and build vocabulary
"""

import argparse
import glob
import sys
import gc
import os
import codecs
import torch
from onmt.utils.logging import init_logger, logger

import onmt.inputters as inputters
import onmt.opts as opts


def check_existing_pt_files(opt):
    """ Checking if there are existing .pt files to avoid tampering """
    # We will use glob.glob() to find sharded {train|valid}.[0-9]*.pt
    # when training, so check to avoid tampering with existing pt files
    # or mixing them up.
    for t in ['train', 'valid', 'vocab']:
        pattern = opt.save_data + '.' + t + '*.pt'
        if glob.glob(pattern):
            sys.stderr.write("Please backup existing pt file: %s, "
                             "to avoid tampering!\n" % pattern)
            sys.exit(1)


def parse_args():
    """ Parsing arguments """
    parser = argparse.ArgumentParser(
        description='preprocess.py',
        formatter_class=argparse.ArgumentDefaultsHelpFormatter)

    opts.add_md_help_argument(parser)
    opts.preprocess_opts(parser)

    opt = parser.parse_args()

    invalid = not opt.train_src or not opt.valid_src
    if not opt.data_type == 'monotext' and invalid:
        sys.stderr.write("src paths (train_src and valid_src) are required,"
                         " unless using data_type option 'monotext'\n")
        sys.exit(1)

    torch.manual_seed(opt.seed)

    check_existing_pt_files(opt)

    return opt


<<<<<<< HEAD
def build_save_in_shards(src_corpus, tgt_corpus, fields,
                         corpus_type, opt, mt_corpus=None):
    """
    Divide the big corpus into shards, and build dataset separately.
    This is currently only for data_type=='text'.

    The reason we do this is to avoid taking up too much memory due
    to sucking in a huge corpus file.

    To tackle this, we only read in part of the corpus file of size
    `max_shard_size`(actually it is multiples of 64 bytes that equals
    or is slightly larger than this size), and process it into dataset,
    then write it to disk along the way. By doing this, we only focus on
    part of the corpus at any moment, thus effectively reducing memory use.
    According to test, this method can reduce memory footprint by ~50%.

    Note! As we process along the shards, previous shards might still
    stay in memory, but since we are done with them, and no more
    reference to them, if there is memory tight situation, the OS could
    easily reclaim these memory.

    If `max_shard_size` is 0 or is larger than the corpus size, it is
    effectively preprocessed into one dataset, i.e. no sharding.

    NOTE! `max_shard_size` is measuring the input corpus size, not the
    output pt file size. So a shard pt file consists of examples of size
    2 * `max_shard_size`(source + target).
    """

    # In case we are dealing with a single text file
    if src_corpus is None:
        return build_save_in_shards_mono(tgt_corpus, fields, corpus_type, opt)
    elif mt_corpus is not None:
        return build_save_in_shards_triplet(src_corpus, mt_corpus, tgt_corpus,
                                            fields, corpus_type, opt
                                            )

    corpus_size = os.path.getsize(src_corpus)
    if corpus_size > 10 * (1024 ** 2) and opt.max_shard_size == 0:
        logger.info("Warning. The corpus %s is larger than 10M bytes, "
                    "you can set '-max_shard_size' to process it by "
                    "small shards to use less memory." % src_corpus)

    if opt.max_shard_size != 0:
        logger.info(' * divide corpus into shards and build dataset '
                    'separately (shard_size = %d bytes).'
                    % opt.max_shard_size)

    ret_list = []
    src_iter = inputters.ShardedTextCorpusIterator(
        src_corpus, opt.src_seq_length_trunc,
        "src", opt.max_shard_size)
    tgt_iter = inputters.ShardedTextCorpusIterator(
        tgt_corpus, opt.tgt_seq_length_trunc,
        "tgt", opt.max_shard_size,
        assoc_iter=src_iter)

    index = 0
    while not src_iter.hit_end():
        index += 1
        dataset = inputters.TextDataset(
            fields, src_iter, tgt_iter,
            src_iter.num_feats, tgt_iter.num_feats,
            src_seq_length=opt.src_seq_length,
            tgt_seq_length=opt.tgt_seq_length,
            dynamic_dict=opt.dynamic_dict)

        # We save fields in vocab.pt separately, so make it empty.
        dataset.fields = []

        pt_file = "{:s}.{:s}.{:d}.pt".format(
            opt.save_data, corpus_type, index)
        logger.info(" * saving %s data shard to %s."
                    % (corpus_type, pt_file))
        torch.save(dataset, pt_file)

        ret_list.append(pt_file)

    return ret_list


def build_save_in_shards_mono(tgt_corpus, fields,
                              corpus_type, opt):
    """
    Same as build_save_in_shards(), but for a
    monotext dataset.
    """

    corpus_size = os.path.getsize(tgt_corpus)
    if corpus_size > 10 * (1024 ** 2) and opt.max_shard_size == 0:
        logger.info("Warning. The corpus %s is larger than 10M bytes, "
                    "you can set '-max_shard_size' to process it by "
                    "small shards to use less memory." % tgt_corpus)

    if opt.max_shard_size != 0:
        logger.info(' * divide corpus into shards and build dataset '
                    'separately (shard_size = %d bytes).'
                    % opt.max_shard_size)

    ret_list = []
    tgt_iter = inputters.ShardedTextCorpusIterator(
        tgt_corpus, opt.tgt_seq_length_trunc,
        "tgt", opt.max_shard_size)

    index = 0
    while not tgt_iter.hit_end():
        index += 1
        dataset = inputters.MonotextDataset(fields, tgt_iter, opt.lm_bptt_len)

        # We save fields in vocab.pt separately, so make it empty.
        dataset.fields = []

        pt_file = "{:s}.{:s}.{:d}.pt".format(
            opt.save_data, corpus_type, index)
        logger.info(" * saving %s data shard to %s."
                    % (corpus_type, pt_file))
        torch.save(dataset, pt_file)

        ret_list.append(pt_file)

    return ret_list


def build_save_in_shards_triplet(src_corpus, mt_corpus, tgt_corpus, fields,
                                 corpus_type, opt):
    """
    Same as build_save_in_shards(), but for a
    triplet (APE) dataset.
    """

    corpus_size = os.path.getsize(src_corpus)
    if corpus_size > 10 * (1024 ** 2) and opt.max_shard_size == 0:
        logger.info("Warning. The corpus %s is larger than 10M bytes, "
                    "you can set '-max_shard_size' to process it by "
                    "small shards to use less memory." % src_corpus)

    if opt.max_shard_size != 0:
        logger.info(' * divide corpus into shards and build dataset '
                    'separately (shard_size = %d bytes).'
                    % opt.max_shard_size)

    ret_list = []
    src_iter = inputters.ShardedTextCorpusIterator(
        src_corpus, opt.src_seq_length_trunc,
        "src", opt.max_shard_size)
    mt_iter = inputters.ShardedTextCorpusIterator(
        mt_corpus, opt.mt_seq_length_trunc,
        "mt", opt.max_shard_size,
        assoc_iter=src_iter)
    tgt_iter = inputters.ShardedTextCorpusIterator(
        tgt_corpus, opt.tgt_seq_length_trunc,
        "tgt", opt.max_shard_size,
        assoc_iter=src_iter)

    index = 0
    while not src_iter.hit_end():
        index += 1
        dataset = inputters.APETextDataset(
            fields, src_iter, mt_iter, tgt_iter,
            src_iter.num_feats, tgt_iter.num_feats,
            src_seq_length=opt.src_seq_length,
            mt_seq_length=opt.mt_seq_length,
            tgt_seq_length=opt.tgt_seq_length,
            dynamic_dict=opt.dynamic_dict)

        # We save fields in vocab.pt separately, so make it empty.
        dataset.fields = []

        pt_file = "{:s}.{:s}.{:d}.pt".format(
            opt.save_data, corpus_type, index)
        logger.info(" * saving %s data shard to %s."
                    % (corpus_type, pt_file))

        torch.save(dataset, pt_file)
        ret_list.append(pt_file)

    return ret_list


=======
>>>>>>> a0095fa2
def build_save_in_shards_using_shards_size(src_corpus, tgt_corpus, fields,
                                           corpus_type, opt):
    """
    Divide src_corpus and tgt_corpus into smaller multiples
    src_copus and tgt corpus files, then build shards, each
    shard will have opt.shard_size samples except last shard.

    The reason we do this is to avoid taking up too much memory due
    to sucking in a huge corpus file.
    """

    with codecs.open(src_corpus, "r", encoding="utf-8") as fsrc:
        with codecs.open(tgt_corpus, "r", encoding="utf-8") as ftgt:
            logger.info("Reading source and target files: %s %s."
                        % (src_corpus, tgt_corpus))
            src_data = fsrc.readlines()
            tgt_data = ftgt.readlines()

            num_shards = int(len(src_data) / opt.shard_size)
            for x in range(num_shards):
                logger.info("Splitting shard %d." % x)
                f = codecs.open(src_corpus + ".{0}.txt".format(x), "w",
                                encoding="utf-8")
                f.writelines(
                        src_data[x * opt.shard_size: (x + 1) * opt.shard_size])
                f.close()
                f = codecs.open(tgt_corpus + ".{0}.txt".format(x), "w",
                                encoding="utf-8")
                f.writelines(
                        tgt_data[x * opt.shard_size: (x + 1) * opt.shard_size])
                f.close()
            num_written = num_shards * opt.shard_size
            if len(src_data) > num_written:
                logger.info("Splitting shard %d." % num_shards)
                f = codecs.open(src_corpus + ".{0}.txt".format(num_shards),
                                'w', encoding="utf-8")
                f.writelines(
                        src_data[num_shards * opt.shard_size:])
                f.close()
                f = codecs.open(tgt_corpus + ".{0}.txt".format(num_shards),
                                'w', encoding="utf-8")
                f.writelines(
                        tgt_data[num_shards * opt.shard_size:])
                f.close()

    src_list = sorted(glob.glob(src_corpus + '.*.txt'))
    tgt_list = sorted(glob.glob(tgt_corpus + '.*.txt'))

    ret_list = []

    for index, src in enumerate(src_list):
        logger.info("Building shard %d." % index)
        dataset = inputters.build_dataset(
            fields, opt.data_type,
            src_path=src,
            tgt_path=tgt_list[index],
            src_dir=opt.src_dir,
            src_seq_length=opt.src_seq_length,
            tgt_seq_length=opt.tgt_seq_length,
            src_seq_length_trunc=opt.src_seq_length_trunc,
            tgt_seq_length_trunc=opt.tgt_seq_length_trunc,
            dynamic_dict=opt.dynamic_dict,
            sample_rate=opt.sample_rate,
            window_size=opt.window_size,
            window_stride=opt.window_stride,
            window=opt.window,
            image_channel_size=opt.image_channel_size
        )

        pt_file = "{:s}.{:s}.{:d}.pt".format(
            opt.save_data, corpus_type, index)

        # We save fields in vocab.pt seperately, so make it empty.
        dataset.fields = []

        logger.info(" * saving %sth %s data shard to %s."
                    % (index, corpus_type, pt_file))
        torch.save(dataset, pt_file)

        ret_list.append(pt_file)
        os.remove(src)
        os.remove(tgt_list[index])
        del dataset.examples
        gc.collect()
        del dataset
        gc.collect()

    return ret_list


def build_save_dataset(corpus_type, fields, opt):
    """ Building and saving the dataset """
    assert corpus_type in ['train', 'valid']

    if corpus_type == 'train':
        src_corpus = opt.train_src
        tgt_corpus = opt.train_tgt
        # for APE task purposes
        mt_corpus = opt.train_mt
    else:
        src_corpus = opt.valid_src
        tgt_corpus = opt.valid_tgt
        # for APE task purposes
        mt_corpus = opt.valid_mt

<<<<<<< HEAD
    # Currently we only do preprocess sharding for corpus: data_type=='text'
    # or data_type=='monotext'.
    if 'text' in opt.data_type:
        return build_save_in_shards(
            src_corpus, tgt_corpus, fields,
            corpus_type, opt, mt_corpus)

=======
>>>>>>> a0095fa2
    if (opt.shard_size > 0):
        return build_save_in_shards_using_shards_size(src_corpus,
                                                      tgt_corpus,
                                                      fields,
                                                      corpus_type,
                                                      opt)

    # For data_type == 'img' or 'audio', currently we don't do
    # preprocess sharding. We only build a monolithic dataset.
    # But since the interfaces are uniform, it would be not hard
    # to do this should users need this feature.
    dataset = inputters.build_dataset(
        fields, opt.data_type,
        src_path=src_corpus,
        tgt_path=tgt_corpus,
        src_dir=opt.src_dir,
        src_seq_length=opt.src_seq_length,
        tgt_seq_length=opt.tgt_seq_length,
        src_seq_length_trunc=opt.src_seq_length_trunc,
        tgt_seq_length_trunc=opt.tgt_seq_length_trunc,
        dynamic_dict=opt.dynamic_dict,
        sample_rate=opt.sample_rate,
        window_size=opt.window_size,
        window_stride=opt.window_stride,
        window=opt.window,
        image_channel_size=opt.image_channel_size)

    # We save fields in vocab.pt seperately, so make it empty.
    dataset.fields = []

    pt_file = "{:s}.{:s}.pt".format(opt.save_data, corpus_type)
    logger.info(" * saving %s dataset to %s." % (corpus_type, pt_file))
    torch.save(dataset, pt_file)

    return [pt_file]


def build_save_vocab(train_dataset, fields, opt):
    """ Building and saving the vocab """
    fields = inputters.build_vocab(train_dataset, fields, opt.data_type,
                                   opt.share_vocab,
                                   opt.src_vocab,
                                   opt.src_vocab_size,
                                   opt.src_words_min_frequency,
                                   opt.tgt_vocab,
                                   opt.tgt_vocab_size,
                                   opt.tgt_words_min_frequency,
                                   opt.mt_vocab,
                                   opt.mt_vocab_size,
                                   opt.mt_words_min_frequency)

    # Can't save fields, so remove/reconstruct at training time.
    vocab_file = opt.save_data + '.vocab.pt'
    torch.save(inputters.save_fields_to_vocab(fields), vocab_file)


def main():
    opt = parse_args()

    if (opt.max_shard_size > 0):
        raise AssertionError("-max_shard_size is deprecated, please use \
                             -shard_size (number of examples) instead.")

    init_logger(opt.log_file)
    logger.info("Extracting features...")

    src_nfeats = inputters.get_num_features(
        opt.data_type, opt.train_src, 'src')
    tgt_nfeats = inputters.get_num_features(
        opt.data_type, opt.train_tgt, 'tgt')
    logger.info(" * number of source features: %d." % src_nfeats)
    logger.info(" * number of target features: %d." % tgt_nfeats)

    # for APE task purposes
    if opt.train_mt is not None:
        mt_nfeats = inputters.get_num_features(
            opt.data_type, opt.train_mt, 'mt')
        logger.info(" * number of mt features: %d." % mt_nfeats)
    else:
        mt_nfeats = None

    logger.info("Building `Fields` object...")
    fields = inputters.get_fields(opt.data_type, src_nfeats, tgt_nfeats,
                                  opt.use_char, mt_nfeats)

    logger.info("Building & saving training data...")
    train_dataset_files = build_save_dataset('train', fields, opt)

    logger.info("Building & saving validation data...")
    build_save_dataset('valid', fields, opt)

    logger.info("Building & saving vocabulary...")
    build_save_vocab(train_dataset_files, fields, opt)


if __name__ == "__main__":
    main()<|MERGE_RESOLUTION|>--- conflicted
+++ resolved
@@ -54,49 +54,18 @@
     return opt
 
 
-<<<<<<< HEAD
-def build_save_in_shards(src_corpus, tgt_corpus, fields,
-                         corpus_type, opt, mt_corpus=None):
-    """
-    Divide the big corpus into shards, and build dataset separately.
-    This is currently only for data_type=='text'.
-
-    The reason we do this is to avoid taking up too much memory due
-    to sucking in a huge corpus file.
-
-    To tackle this, we only read in part of the corpus file of size
-    `max_shard_size`(actually it is multiples of 64 bytes that equals
-    or is slightly larger than this size), and process it into dataset,
-    then write it to disk along the way. By doing this, we only focus on
-    part of the corpus at any moment, thus effectively reducing memory use.
-    According to test, this method can reduce memory footprint by ~50%.
-
-    Note! As we process along the shards, previous shards might still
-    stay in memory, but since we are done with them, and no more
-    reference to them, if there is memory tight situation, the OS could
-    easily reclaim these memory.
-
-    If `max_shard_size` is 0 or is larger than the corpus size, it is
-    effectively preprocessed into one dataset, i.e. no sharding.
-
-    NOTE! `max_shard_size` is measuring the input corpus size, not the
-    output pt file size. So a shard pt file consists of examples of size
-    2 * `max_shard_size`(source + target).
-    """
-
-    # In case we are dealing with a single text file
-    if src_corpus is None:
-        return build_save_in_shards_mono(tgt_corpus, fields, corpus_type, opt)
-    elif mt_corpus is not None:
-        return build_save_in_shards_triplet(src_corpus, mt_corpus, tgt_corpus,
-                                            fields, corpus_type, opt
-                                            )
-
-    corpus_size = os.path.getsize(src_corpus)
+def build_save_in_shards_mono(tgt_corpus, fields,
+                              corpus_type, opt):
+    """
+    Same as build_save_in_shards(), but for a
+    monotext dataset.
+    """
+
+    corpus_size = os.path.getsize(tgt_corpus)
     if corpus_size > 10 * (1024 ** 2) and opt.max_shard_size == 0:
         logger.info("Warning. The corpus %s is larger than 10M bytes, "
                     "you can set '-max_shard_size' to process it by "
-                    "small shards to use less memory." % src_corpus)
+                    "small shards to use less memory." % tgt_corpus)
 
     if opt.max_shard_size != 0:
         logger.info(' * divide corpus into shards and build dataset '
@@ -104,23 +73,14 @@
                     % opt.max_shard_size)
 
     ret_list = []
-    src_iter = inputters.ShardedTextCorpusIterator(
-        src_corpus, opt.src_seq_length_trunc,
-        "src", opt.max_shard_size)
     tgt_iter = inputters.ShardedTextCorpusIterator(
         tgt_corpus, opt.tgt_seq_length_trunc,
-        "tgt", opt.max_shard_size,
-        assoc_iter=src_iter)
+        "tgt", opt.max_shard_size)
 
     index = 0
-    while not src_iter.hit_end():
+    while not tgt_iter.hit_end():
         index += 1
-        dataset = inputters.TextDataset(
-            fields, src_iter, tgt_iter,
-            src_iter.num_feats, tgt_iter.num_feats,
-            src_seq_length=opt.src_seq_length,
-            tgt_seq_length=opt.tgt_seq_length,
-            dynamic_dict=opt.dynamic_dict)
+        dataset = inputters.MonotextDataset(fields, tgt_iter, opt.lm_bptt_len)
 
         # We save fields in vocab.pt separately, so make it empty.
         dataset.fields = []
@@ -136,54 +96,17 @@
     return ret_list
 
 
-def build_save_in_shards_mono(tgt_corpus, fields,
-                              corpus_type, opt):
-    """
-    Same as build_save_in_shards(), but for a
-    monotext dataset.
-    """
-
-    corpus_size = os.path.getsize(tgt_corpus)
-    if corpus_size > 10 * (1024 ** 2) and opt.max_shard_size == 0:
-        logger.info("Warning. The corpus %s is larger than 10M bytes, "
-                    "you can set '-max_shard_size' to process it by "
-                    "small shards to use less memory." % tgt_corpus)
-
-    if opt.max_shard_size != 0:
-        logger.info(' * divide corpus into shards and build dataset '
-                    'separately (shard_size = %d bytes).'
-                    % opt.max_shard_size)
-
-    ret_list = []
-    tgt_iter = inputters.ShardedTextCorpusIterator(
-        tgt_corpus, opt.tgt_seq_length_trunc,
-        "tgt", opt.max_shard_size)
-
-    index = 0
-    while not tgt_iter.hit_end():
-        index += 1
-        dataset = inputters.MonotextDataset(fields, tgt_iter, opt.lm_bptt_len)
-
-        # We save fields in vocab.pt separately, so make it empty.
-        dataset.fields = []
-
-        pt_file = "{:s}.{:s}.{:d}.pt".format(
-            opt.save_data, corpus_type, index)
-        logger.info(" * saving %s data shard to %s."
-                    % (corpus_type, pt_file))
-        torch.save(dataset, pt_file)
-
-        ret_list.append(pt_file)
-
-    return ret_list
-
-
-def build_save_in_shards_triplet(src_corpus, mt_corpus, tgt_corpus, fields,
+def build_save_in_shards_triplet(src_corpus, tgt_corpus, fields,
                                  corpus_type, opt):
     """
     Same as build_save_in_shards(), but for a
     triplet (APE) dataset.
     """
+
+    if corpus_type == 'train':
+        mt_corpus = opt.train_mt
+    elif corpus_type == 'valid':
+        mt_corpus = opt.valid_mt
 
     corpus_size = os.path.getsize(src_corpus)
     if corpus_size > 10 * (1024 ** 2) and opt.max_shard_size == 0:
@@ -234,8 +157,6 @@
     return ret_list
 
 
-=======
->>>>>>> a0095fa2
 def build_save_in_shards_using_shards_size(src_corpus, tgt_corpus, fields,
                                            corpus_type, opt):
     """
@@ -246,6 +167,15 @@
     The reason we do this is to avoid taking up too much memory due
     to sucking in a huge corpus file.
     """
+
+    # In case we are dealing with a single text file
+    if src_corpus is None:
+        return build_save_in_shards_mono(tgt_corpus, fields, corpus_type, opt)
+    elif opt.train_mt is not None and opt.valid_mt is not None:
+        return build_save_in_shards_triplet(src_corpus, opt.mt_corpus,
+                                            tgt_corpus,
+                                            fields, corpus_type, opt
+                                            )
 
     with codecs.open(src_corpus, "r", encoding="utf-8") as fsrc:
         with codecs.open(tgt_corpus, "r", encoding="utf-8") as ftgt:
@@ -333,24 +263,10 @@
     if corpus_type == 'train':
         src_corpus = opt.train_src
         tgt_corpus = opt.train_tgt
-        # for APE task purposes
-        mt_corpus = opt.train_mt
     else:
         src_corpus = opt.valid_src
         tgt_corpus = opt.valid_tgt
-        # for APE task purposes
-        mt_corpus = opt.valid_mt
-
-<<<<<<< HEAD
-    # Currently we only do preprocess sharding for corpus: data_type=='text'
-    # or data_type=='monotext'.
-    if 'text' in opt.data_type:
-        return build_save_in_shards(
-            src_corpus, tgt_corpus, fields,
-            corpus_type, opt, mt_corpus)
-
-=======
->>>>>>> a0095fa2
+
     if (opt.shard_size > 0):
         return build_save_in_shards_using_shards_size(src_corpus,
                                                       tgt_corpus,
