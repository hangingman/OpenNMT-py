import torch
import torch.nn as nn

<<<<<<< HEAD
from torch.autograd import Variable
from onmt.modules.UtilClass import BottleLinear
=======
>>>>>>> 0ecec8b4
from onmt.Utils import aeq, sequence_mask
from onmt.modules.activations import Softmax, Sparsemax, ConstrainedSoftmax, \
    ConstrainedSparsemax

class GlobalAttention(nn.Module):
    """
    Global attention takes a matrix and a query vector. It
    then computes a parameterized convex combination of the matrix
    based on the input query.

    Constructs a unit mapping a query `q` of size `dim`
    and a source matrix `H` of size `n x dim`, to an output
    of size `dim`.


    .. mermaid::

       graph BT
          A[Query]
          subgraph RNN
            C[H 1]
            D[H 2]
            E[H N]
          end
          F[Attn]
          G[Output]
          A --> F
          C --> F
          D --> F
          E --> F
          C -.-> G
          D -.-> G
          E -.-> G
          F --> G

    All models compute the output as
    :math:`c = \sum_{j=1}^{SeqLength} a_j H_j` where
    :math:`a_j` is the softmax of a score function.
    Then then apply a projection layer to [q, c].

    However they
    differ on how they compute the attention score.

    * Luong Attention (dot, general):
       * dot: :math:`score(H_j,q) = H_j^T q`
       * general: :math:`score(H_j, q) = H_j^T W_a q`


    * Bahdanau Attention (mlp):
       * :math:`score(H_j, q) = v_a^T tanh(W_a q + U_a h_j)`


    Args:
       dim (int): dimensionality of query and key
       coverage (bool): use coverage term
       attn_type (str): type of attention to use, options [dot,general,mlp]

    """
    def __init__(self, dim, coverage=False, constrained=False, attn_type="dot",
                 attn_transform="softmax", c_attn=0.0):
        super(GlobalAttention, self).__init__()

        self.dim = dim
        self.attn_type = attn_type
        assert (self.attn_type in ["dot", "general", "mlp"]), (
                "Please select a valid attention type.")

        if self.attn_type == "general":
            self.linear_in = nn.Linear(dim, dim, bias=False)
        elif self.attn_type == "mlp":
            self.linear_context = nn.Linear(dim, dim, bias=False)
            self.linear_query = nn.Linear(dim, dim, bias=True)
            self.v = nn.Linear(dim, 1, bias=False)
        # mlp wants it with bias
        out_bias = self.attn_type == "mlp"
        self.linear_out = nn.Linear(dim*2, dim, bias=out_bias)

<<<<<<< HEAD
        if attn_transform == 'softmax':
            self.sm = nn.Softmax()
        elif attn_transform == 'sparsemax':
            self.sm = Sparsemax()
        elif attn_transform == 'constrained_softmax':
            self.sm = ConstrainedSoftmax()
        elif attn_transform == 'constrained_sparsemax':
            self.sm = ConstrainedSparsemax()
        else:
            raise NotImplementedError
        self.attn_transform = attn_transform
        self.constrained = constrained
        self.c_attn = c_attn

=======
        self.sm = nn.Softmax(dim=-1)
>>>>>>> 0ecec8b4
        self.tanh = nn.Tanh()

        if coverage:
            self.linear_cover = nn.Linear(1, dim, bias=False)

    def score(self, h_t, h_s, coverage=None):
        """
        Args:
          h_t (`FloatTensor`): sequence of queries `[batch x tgt_len x dim]`
          h_s (`FloatTensor`): sequence of sources `[batch x src_len x dim]`

        Returns:
          :obj:`FloatTensor`:
           raw attention scores (unnormalized) for each src index
          `[batch x tgt_len x src_len]`

        """

        # Check input sizes
        src_batch, src_len, src_dim = h_s.size()
        tgt_batch, tgt_len, tgt_dim = h_t.size()
        aeq(src_batch, tgt_batch)
        aeq(src_dim, tgt_dim)
        aeq(self.dim, src_dim)

        if self.attn_type in ["general", "dot"]:
            if self.attn_type == "general":
                h_t_ = h_t.view(tgt_batch*tgt_len, tgt_dim)
                h_t_ = self.linear_in(h_t_)
                h_t = h_t_.view(tgt_batch, tgt_len, tgt_dim)
                #import pdb; pdb.set_trace()
                if coverage is not None:
                    cover = coverage.view(-1).unsqueeze(1)
                    # Use coverage dim equal to src dim for now.
                    cc = self.linear_cover(cover).view_as(h_s)
                    cc += h_t # 64, 16, 500
                    return (cc * h_s).sum(2)

            h_s_ = h_s.transpose(1, 2)
            # (batch, t_len, d) x (batch, d, s_len) --> (batch, t_len, s_len)
            return torch.bmm(h_t, h_s_)
        else:
            dim = self.dim
            wq = self.linear_query(h_t.view(-1, dim))
            wq = wq.view(tgt_batch, tgt_len, 1, dim)
            wq = wq.expand(tgt_batch, tgt_len, src_len, dim)

            uh = self.linear_context(h_s.contiguous().view(-1, dim))
            uh = uh.view(src_batch, 1, src_len, dim)
            uh = uh.expand(src_batch, tgt_len, src_len, dim)

            # (batch, t_len, s_len, d)
            wquh = self.tanh(wq + uh)

            return self.v(wquh.view(-1, dim)).view(tgt_batch, tgt_len, src_len)

<<<<<<< HEAD
    def forward(self, input, context, context_lengths=None, coverage=None,
                upper_bounds=None):
=======
    def forward(self, input, memory_bank, memory_lengths=None, coverage=None):
>>>>>>> 0ecec8b4
        """

        Args:
          input (`FloatTensor`): query vectors `[batch x tgt_len x dim]`
          memory_bank (`FloatTensor`): source vectors `[batch x src_len x dim]`
          memory_lengths (`LongTensor`): the source context lengths `[batch]`
          coverage (`FloatTensor`): None (not supported yet)
          upper_bounds (`FloatTensor`): attention bounds `[batch x src_len]`

        Returns:
          (`FloatTensor`, `FloatTensor`):

          * Computed vector `[tgt_len x batch x dim]`
          * Attention distribtutions for each query
             `[tgt_len x batch x src_len]`
        """

        # one step input
        if input.dim() == 2:
            one_step = True
            input = input.unsqueeze(1)
        else:
            one_step = False

        batch, sourceL, dim = memory_bank.size()
        batch_, targetL, dim_ = input.size()
        aeq(batch, batch_)
        aeq(dim, dim_)
        aeq(self.dim, dim)
        if coverage is not None:
            batch_, sourceL_ = coverage.size()
            aeq(batch, batch_)
            aeq(sourceL, sourceL_)

<<<<<<< HEAD
        #if coverage is not None:
            #cover = coverage.view(-1).unsqueeze(1)
            # Getting this: RuntimeError: in-place operations can be only used
            # on variables that don't share storage with any other variables,
            # but detected that there are 2 objects sharing it.
            #context += self.linear_cover(cover).view_as(context)
            #import pdb; pdb.set_trace()
            # This is wrong, instead of summing we need to concatenate
            # context and cover (no need for self.linear_cover)
            # or just pass that to the self.score function.
            #context = context + self.linear_cover(cover).view_as(context)
            #context = self.tanh(context) # I don't think this tanh should be here.

        # compute attention scores, as in Luong et al.
        align = self.score(input, context, coverage=coverage)
=======
        if coverage is not None:
            cover = coverage.view(-1).unsqueeze(1)
            memory_bank += self.linear_cover(cover).view_as(memory_bank)
            memory_bank = self.tanh(memory_bank)

        # compute attention scores, as in Luong et al.
        align = self.score(input, memory_bank)
>>>>>>> 0ecec8b4

        if memory_lengths is not None:
            mask = sequence_mask(memory_lengths)
            mask = mask.unsqueeze(1)  # Make it broadcastable.
            align.data.masked_fill_(1 - mask, -float('inf'))

        attn = align.view(batch*targetL, sourceL)

        # Encourage more attention on words with larger upper bounds.
        # TODO: Make this not cuda-specific.
        if upper_bounds is not None and self.constrained and self.c_attn != 0.0:
            indices = torch.arange(0, upper_bounds.size(1)-1).cuda().long()
            uu = torch.index_select(upper_bounds.data, 1, indices)
            attn = attn + self.c_attn * Variable(torch.cat(
                (uu, torch.zeros(upper_bounds.size(0)).cuda()), 1))

        # Softmax to normalize attention weights
        if self.attn_transform == 'constrained_softmax':
            if upper_bounds is None:
                align_vectors = nn.Softmax()(attn)
            else:
                align_vectors = self.sm(attn, upper_bounds)
        elif self.attn_transform == 'constrained_sparsemax':
            if upper_bounds is None:
                align_vectors = Sparsemax()(attn)
            else:
                align_vectors = self.sm(attn, upper_bounds)
        else:
            align_vectors = self.sm(attn)

        align_vectors = align_vectors.view(batch, targetL, sourceL)

        # each context vector c_t is the weighted average
        # over all the source hidden states
        c = torch.bmm(align_vectors, memory_bank)

        # concatenate
        concat_c = torch.cat([c, input], 2).view(batch*targetL, dim*2)
        attn_h = self.linear_out(concat_c).view(batch, targetL, dim)
        if self.attn_type in ["general", "dot"]:
            attn_h = self.tanh(attn_h)

        if one_step:
            attn_h = attn_h.squeeze(1)
            align_vectors = align_vectors.squeeze(1)

            # Check output sizes
            batch_, dim_ = attn_h.size()
            aeq(batch, batch_)
            aeq(dim, dim_)
            batch_, sourceL_ = align_vectors.size()
            aeq(batch, batch_)
            aeq(sourceL, sourceL_)
        else:
            attn_h = attn_h.transpose(0, 1).contiguous()
            align_vectors = align_vectors.transpose(0, 1).contiguous()

            # Check output sizes
            targetL_, batch_, dim_ = attn_h.size()
            aeq(targetL, targetL_)
            aeq(batch, batch_)
            aeq(dim, dim_)
            targetL_, batch_, sourceL_ = align_vectors.size()
            aeq(targetL, targetL_)
            aeq(batch, batch_)
            aeq(sourceL, sourceL_)

        return attn_h, align_vectors<|MERGE_RESOLUTION|>--- conflicted
+++ resolved
@@ -1,11 +1,8 @@
 import torch
 import torch.nn as nn
 
-<<<<<<< HEAD
 from torch.autograd import Variable
 from onmt.modules.UtilClass import BottleLinear
-=======
->>>>>>> 0ecec8b4
 from onmt.Utils import aeq, sequence_mask
 from onmt.modules.activations import Softmax, Sparsemax, ConstrainedSoftmax, \
     ConstrainedSparsemax
@@ -83,7 +80,6 @@
         out_bias = self.attn_type == "mlp"
         self.linear_out = nn.Linear(dim*2, dim, bias=out_bias)
 
-<<<<<<< HEAD
         if attn_transform == 'softmax':
             self.sm = nn.Softmax()
         elif attn_transform == 'sparsemax':
@@ -98,9 +94,6 @@
         self.constrained = constrained
         self.c_attn = c_attn
 
-=======
-        self.sm = nn.Softmax(dim=-1)
->>>>>>> 0ecec8b4
         self.tanh = nn.Tanh()
 
         if coverage:
@@ -157,12 +150,8 @@
 
             return self.v(wquh.view(-1, dim)).view(tgt_batch, tgt_len, src_len)
 
-<<<<<<< HEAD
-    def forward(self, input, context, context_lengths=None, coverage=None,
+    def forward(self, input, memory_bank, memory_lengths=None, coverage=None,
                 upper_bounds=None):
-=======
-    def forward(self, input, memory_bank, memory_lengths=None, coverage=None):
->>>>>>> 0ecec8b4
         """
 
         Args:
@@ -197,7 +186,6 @@
             aeq(batch, batch_)
             aeq(sourceL, sourceL_)
 
-<<<<<<< HEAD
         #if coverage is not None:
             #cover = coverage.view(-1).unsqueeze(1)
             # Getting this: RuntimeError: in-place operations can be only used
@@ -211,17 +199,13 @@
             #context = context + self.linear_cover(cover).view_as(context)
             #context = self.tanh(context) # I don't think this tanh should be here.
 
-        # compute attention scores, as in Luong et al.
-        align = self.score(input, context, coverage=coverage)
-=======
         if coverage is not None:
             cover = coverage.view(-1).unsqueeze(1)
             memory_bank += self.linear_cover(cover).view_as(memory_bank)
             memory_bank = self.tanh(memory_bank)
 
         # compute attention scores, as in Luong et al.
-        align = self.score(input, memory_bank)
->>>>>>> 0ecec8b4
+        align = self.score(input, memory_bank, coverage=coverage)
 
         if memory_lengths is not None:
             mask = sequence_mask(memory_lengths)
