import torch
from torch.autograd import Function
from torch.nn import Module
from constrained_sparsemax import constrained_sparsemax
import numpy as np
import pdb
np.set_printoptions(threshold=np.nan)

def project_onto_simplex(a, radius=1.0):
    '''Project point a to the probability simplex.
    Returns the projected point x and the residual value.'''
    x0 = a.copy()
    d = len(x0);
    ind_sort = np.argsort(-x0)
    y0 = x0[ind_sort]
    ycum = np.cumsum(y0)
    val = 1.0/np.arange(1,d+1) * (ycum - radius)
    ind = np.nonzero(y0 > val)[0]
    rho = ind[-1]
    tau = val[rho]
    y = y0 - tau
    ind = np.nonzero(y < 0)
    y[ind] = 0
    x = x0.copy()
    x[ind_sort] = y
    return x, tau, .5*np.dot(x-a, x-a)

def constrained_softmax(z, u):
    assert round(np.sum(u), 5) >= 1.0, "Invalid: sum(u) < 1"
    p = np.zeros_like(z)
    active = np.ones_like(z)
    nz = np.nonzero(u)[0]
    z = z[nz]
    u = u[nz]
    active[nz] = 0.
    z -= np.max(z)
    e_z = np.exp(z)
    Z = e_z.sum()
    # if Z==0: 
    #   return p, active, s
    ind = np.argsort(-e_z / u)
    s = 0.
    for i in ind:
        # Temporary fix for underflow in Z
        if round(Z, 12) == 0.0: Z = 0.000001
        val = e_z[i] * (1-s) / Z
        if val > u[i]:
            val = u[i]
            Z -= e_z[i]
            s += val
            active[nz[i]] = 1.
        p[nz[i]] = val
    #if np.any(np.isnan(p)):
    #    import pdb; pdb.set_trace()
    return p, active, s

class SoftmaxFunction(Function):
    def forward(self, input):
        e_z = input.exp()
        Z = e_z.sum(1)
        output = e_z / Z.expand_as(e_z)
        self.save_for_backward(input, output)
        return output

    def backward(self, grad_output):
        input, output = self.saved_tensors
        avg = (grad_output * output).sum(1)
        grad_input = output * (grad_output - avg.expand_as(grad_output))
        return grad_input

class Softmax(Module):
    def forward(self, input):
        return SoftmaxFunction()(input)

class SparsemaxFunction(Function):
    def forward(self, input):
        # TODO: Make an implementation directly with torch tensors,
        # not requiring numpy.
        # Example:
        # z_sorted, ind_sort = (-input).sort(dim=1, descending=True)
        # z_cum = z_sorted.cumsum(dim=1)
        # r = torch.arange(1, 1+z_sorted.size(1))
        # if input.is_cuda():
        #     r = r.cuda()
        # val = 1.0 / r.expand_as(z_cum) * (z_cum - 1.)
        # ...
        np_input = input.cpu().numpy()
        probs = np.zeros_like(np_input)
        for i in xrange(np_input.shape[0]):
            probs[i,:], tau, _ = project_onto_simplex(np_input[i,:])
        output = torch.from_numpy(probs)
        if input.is_cuda:
            output = output.cuda()
        self.save_for_backward(input, output)
        return output

    def backward(self, grad_output):
        input, output = self.saved_tensors
        probs = output.cpu().numpy()
        supp = np.array(probs > 0., dtype=probs.dtype)
        np_grad_output = grad_output.cpu().numpy()
        avg = np.sum(np_grad_output * supp, 1) / np.sum(supp, 1)
        np_grad_input = supp * (np_grad_output - np.tile(avg[:,None],
                                                         [1, supp.shape[1]]))
        grad_input = torch.from_numpy(np_grad_input)
        if grad_output.is_cuda:
           grad_input  = grad_input.cuda()
        return grad_input

class Sparsemax(Module):
    def forward(self, input):
        return SparsemaxFunction()(input)

class ConstrainedSoftmaxFunction(Function):
    def forward(self, input1, input2):
        z = input1.cpu().numpy()
        u = input2.cpu().numpy()
        probs = np.zeros_like(z)
        active = np.zeros_like(z)
        s = np.zeros_like(z[:,0])
        for i in xrange(z.shape[0]):
            probs[i,:], active[i,:], s[i] = constrained_softmax(z[i], u[i])
        probs = torch.from_numpy(probs)
        active = torch.from_numpy(active)
        s = torch.from_numpy(s)
        if input1.is_cuda:
            probs = probs.cuda()
            active = active.cuda()
            s = s.cuda()
        self.save_for_backward(probs)
        self.saved_intermediate = active, s # Not sure this is safe.
        return probs

        #z = input1
        #u = input2
        #e_z = z.exp()
        #Z = e_z.sum(1)
        #probs = e_z / Z.expand_as(e_z)
        #active = (probs > u).type(probs.type())
        #s = (active * u).sum(1)
        #Z = ((1. - active) * e_z).sum(1) / (1-s)
        #probs = active * u + (1. - active) * (e_z / Z.expand_as(z))
        #output = probs
        #self.save_for_backward(output)
        #self.saved_intermediate = active, s # Not sure this is safe.
        #return output

    def backward(self, grad_output):
        output, = self.saved_tensors
        active, s = self.saved_intermediate
        probs = output
        m = ((1. - active) * probs * grad_output).sum(1) / (1. - s)
        # If all are active, then sum(u) = 1, s = 1, p = u, so we need to do
        # the following to avoid nans.
        ind = active.sum(1) == active.size(1)
        m[ind] = 0.
        grad_z = (1. - active) * probs * (grad_output - m.expand_as(active))
        grad_u = active * (grad_output - m.expand_as(active))
        grad_input1 = grad_z
        grad_input2 = grad_u
        #if np.any(np.isnan(grad_z.cpu().numpy())):
        #    import pdb; pdb.set_trace()
        #if np.any(np.isnan(grad_u.cpu().numpy())):
        #    import pdb; pdb.set_trace()
        return grad_input1, grad_input2

class ConstrainedSoftmax(Module):
    def forward(self, input1, input2):
        return ConstrainedSoftmaxFunction()(input1, input2)

class ConstrainedSparsemaxFunction(Function):
    def forward(self, input1, input2):
        z = input1.cpu().numpy()
        u = input2.cpu().numpy()
        #print("z:", z)
        #print("u:", u)
        probs = np.zeros_like(z)
        regions = np.zeros_like(z)
        for i in xrange(z.shape[0]):
            probs[i,:], regions[i,:], _, _ = constrained_sparsemax(z[i], u[i])
            assert np.all(probs[i, :] == probs[i, :]), pdb.set_trace()
        probs = torch.from_numpy(probs)
        regions = torch.from_numpy(regions)
        if input1.is_cuda:
            probs = probs.cuda()
            regions = regions.cuda()
        self.save_for_backward(probs)
        self.saved_intermediate = regions, # Not sure this is safe.
        return probs

    def backward(self, grad_output):
        output, = self.saved_tensors
        regions, = self.saved_intermediate
        probs = output
        regions = regions.cpu().numpy() # TODO: do everything with tensors.
        r0 = np.array(regions == 0, dtype=regions.dtype)
        r1 = np.array(regions == 1, dtype=regions.dtype)
        r2 = np.array(regions == 2, dtype=regions.dtype)
        np_grad_output = grad_output.cpu().numpy()
        #import pdb; pdb.set_trace()
        avg = np.sum(np_grad_output * r1, 1) / np.sum(r1, 1)
        np_grad_input1 = r1 * (np_grad_output - np.tile(avg[:,None],
                                                        [1, r1.shape[1]]))
        np_grad_input2 = r2 * (np_grad_output - np.tile(avg[:,None],
                                                        [1, r2.shape[1]]))
<<<<<<< HEAD
        #print("grad_output:", np_grad_output)
        #print("grad1:", np_grad_input1)
        #print("grad2:", np_grad_input2)
=======
>>>>>>> f75c558b
        ind = np.nonzero(np.sum(r1, 1) == 0)[0]
        for i in ind:
            np_grad_input1[i, :] = 0.
            np_grad_input2[i, :] = 0.
        print("grad_output:", np_grad_output)
        print("grad1:", np_grad_input1)
        print("grad2:", np_grad_input2)
        pdb.set_trace()
        assert np.all(np_grad_input1 == np_grad_input1), pdb.set_trace()
        assert np.all(np_grad_input2 == np_grad_input2), pdb.set_trace()
        grad_input1 = torch.from_numpy(np_grad_input1)
        grad_input2 = torch.from_numpy(np_grad_input2)
        if grad_output.is_cuda:
           grad_input1  = grad_input1.cuda()
           grad_input2  = grad_input2.cuda()
        return grad_input1, grad_input2


class ConstrainedSparsemax(Module):
    def forward(self, input1, input2):
        return ConstrainedSparsemaxFunction()(input1, input2)
<|MERGE_RESOLUTION|>--- conflicted
+++ resolved
@@ -203,12 +203,9 @@
                                                         [1, r1.shape[1]]))
         np_grad_input2 = r2 * (np_grad_output - np.tile(avg[:,None],
                                                         [1, r2.shape[1]]))
-<<<<<<< HEAD
         #print("grad_output:", np_grad_output)
         #print("grad1:", np_grad_input1)
         #print("grad2:", np_grad_input2)
-=======
->>>>>>> f75c558b
         ind = np.nonzero(np.sum(r1, 1) == 0)[0]
         for i in ind:
             np_grad_input1[i, :] = 0.
