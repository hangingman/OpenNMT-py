--- conflicted
+++ resolved
@@ -199,18 +199,14 @@
 
         if hasattr(batch, 'src_map'):
             dataset = inputters.TextDataset
-            vocabs = self.cur_dataset.src_vocabs
+            vocabs = batch.dataset.src_vocabs
         elif hasattr(batch, 'mt_map'):
             dataset = inputters.APETextDataset
-            vocabs = self.cur_dataset.mt_vocabs
+            vocabs = batch.dataset.mt_vocabs
 
         scores_data = dataset.collapse_copy_scores(
             self._unbottle(scores_data, batch.batch_size),
-<<<<<<< HEAD
             batch, self.tgt_vocab, vocabs)
-=======
-            batch, self.tgt_vocab, batch.dataset.src_vocabs)
->>>>>>> beaf22ba
         scores_data = self._bottle(scores_data)
 
         # Correct target copy token instead of <unk>
