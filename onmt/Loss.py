import onmt
import onmt.Constants
import torch
import torch.nn as nn
from torch.autograd import Variable
import time
import sys
import math
import pdb

def NMTCriterion(vocabSize, opt):
    """
    Construct the standard NMT Criterion
    """
    weight = torch.ones(vocabSize)
    weight[onmt.Constants.PAD] = 0
    crit = nn.NLLLoss(weight, size_average=False)
    #crit = nn.NLLLoss(size_average=False, ignore_index=onmt.Constants.PAD)
    if opt.gpus:
        crit.cuda()
    return crit


def shardVariables(variables, batches, eval):
    """
    Split a dict of variables up into sharded dummy
    variables.
    """
    dummies = {}
    n_shards = ((list(variables.values())[0].size(0) - 1) // batches) + 1
    shards = [{} for _ in range(n_shards)]
    for k in variables:
        if isinstance(variables[k], Variable) and variables[k].requires_grad:
            dummies[k] = Variable(variables[k].data, requires_grad=(not eval),
                                  volatile=eval)
        else:
            dummies[k] = variables[k]
        #import pdb; pdb.set_trace()
        splits = torch.split(dummies[k], batches)
        for i, v in enumerate(splits):
            shards[i][k] = v
    return shards, dummies


def collectGrads(variables, dummy):
    """Given a set of variables, find the ones with gradients"""
    inputs = []
    grads = []
    for k in dummy:
        if isinstance(variables[k], Variable) and (dummy[k].grad is not None):
            inputs.append(variables[k])
            grads.append(dummy[k].grad.data)
    return inputs, grads


class Statistics:
    """
    Training loss function statistics.
    """
    def __init__(self, loss=0, reg=0, n_words=0, n_correct=0):
        self.loss = loss
        self.reg = reg
        self.n_words = n_words
        self.n_correct = n_correct
        self.n_src_words = 0
        self.start_time = time.time()

    def update(self, stat):
        self.loss += stat.loss
        self.reg += stat.reg
        self.n_words += stat.n_words
        self.n_correct += stat.n_correct

    def accuracy(self):
        return 100 * (self.n_correct / float(self.n_words))

    def ppl(self):
        return math.exp(min(self.loss / self.n_words, 100))

    def elapsed_time(self):
        return time.time() - self.start_time

    def output(self, epoch, batch, n_batches, start):
        t = self.elapsed_time()
        print(("Epoch %2d, %5d/%5d; acc: %6.2f; ppl: %6.2f; " +
               "loss: %6.2f; reg: %6.2f; "
               "%3.0f src tok/s; %3.0f tgt tok/s; %6.0f s elapsed") %
              (epoch, batch,  n_batches,
               self.accuracy(),
               self.ppl(),
               self.loss,
               self.reg,
               self.n_src_words / (t + 1e-5),
               self.n_words / (t + 1e-5),
               time.time() - start))
        sys.stdout.flush()

    def log(self, prefix, experiment, optim):
        t = self.elapsed_time()
        experiment.add_scalar_value(prefix + "_ppl", self.ppl())
        experiment.add_scalar_value(prefix + "_accuracy", self.accuracy())
        experiment.add_scalar_value(prefix + "_tgtper",  self.n_words / t)
        experiment.add_scalar_value(prefix + "_lr", optim.lr)


class MemoryEfficientLoss:
    """
    Class for best batchin the loss for NMT.
    """
    def __init__(self, opt, generator, crit,
                 copy_loss=False,
                 coverage_loss=False,
                 exhaustion_loss=False,
		 fertility_loss=False,
                 eval=False):
        """
        Args:
            generator (Function): ( any x rnn_size ) -> ( any x tgt_vocab )
            crit (Criterion): ( any x tgt_vocab )
            eval (bool): train or eval
        """
        self.generator = generator
        self.crit = crit
        self.eval = eval
        self.max_batches = opt.max_generator_batches
        self.copy_loss = copy_loss
        self.lambda_coverage = opt.lambda_coverage
        self.lambda_fertility = opt.lambda_fertility
        self.coverage_loss = coverage_loss
        self.exhaustion_loss = exhaustion_loss
        self.lambda_exhaust = opt.lambda_exhaust
        self.fertility_loss = fertility_loss
        self.mse = torch.nn.MSELoss()
        self.l1loss = torch.nn.L1Loss()

    def score(self, loss_t, reg_t, scores_t, targ_t):
        pred_t = scores_t.data.max(1)[1]
        non_padding = targ_t.ne(onmt.Constants.PAD).data
        num_correct_t = pred_t.eq(targ_t.data) \
                              .masked_select(non_padding) \
                              .sum()
        if reg_t is not None:
            return Statistics(loss_t.data[0], reg_t.data[0], non_padding.sum(),
                              num_correct_t)
        else:
            return Statistics(loss_t.data[0], 0, non_padding.sum(),
                              num_correct_t)

    def compute_std_loss(self, out_t, targ_t):
        scores_t = self.generator(out_t)
        loss_t = self.crit(scores_t, targ_t.view(-1))
        return loss_t, scores_t

    def compute_copy_loss(self, out_t, targ_t, attn_t, align_t):
        scores_t, c_attn_t = self.generator(out_t, attn_t)
        loss_t = self.crit(scores_t, c_attn_t, targ_t, align_t)
        return loss_t, scores_t

    def loss(self, batch, outputs, attns):
        """
        Args:
            batch (Batch): Data object
            outputs (FloatTensor): tgt_len x batch x rnn_size
            attns (dictionary): Dictionary of attention objects
        Returns:
            stats (Statistics): Statistics about loss
            inputs: list of variables with grads
            grads: list of grads corresponding to inputs
        """
        stats = Statistics()

        original = {"out_t": outputs,
                    "targ_t": batch.tgt[1:]}

        if self.coverage_loss:
            original["coverage_t"] = attns["coverage"]

        if self.copy_loss:
            original["attn_t"] = attns["copy"]
            original["align_t"] = batch.alignment[1:]
        if self.exhaustion_loss:
            original["upper_bounds_t"] = attns["upper_bounds"]
        if self.fertility_loss:
            original["true_fertility_vals_t"] = attns["true_fertility_vals"]
            original["predicted_fertility_vals_t"] = attns["predicted_fertility_vals"]

        shards, dummies = shardVariables(original, self.max_batches, self.eval)
        def bottle(v):
            return v.view(-1, v.size(2))
        for s in shards:
            if not self.copy_loss:
                loss_t, scores_t = self.compute_std_loss(bottle(s["out_t"]),
                                                         s["targ_t"])
            else:
                loss_t, scores_t = self.compute_copy_loss(
                    bottle(s["out_t"]), s["targ_t"],
                    bottle(s["attn_t"]), bottle(s["align_t"]))

            if self.coverage_loss:
                loss_t += self.lambda_coverage * torch.min(s["coverage_t"], s["attn_t"]).sum()

            if self.exhaustion_loss:
                #zero_mat = Variable(torch.Tensor([0]).repeat(upper_bounds.size(0), upper_bounds.size(1)).cuda())
                #loss_t += self.lambda_exhaust * self.mse(upper_bounds, zero_mat).sum()
                #loss_t += self.lambda_exhaust * s["upper_bounds_t"].sum()/(s["upper_bounds_t"].size(0)*s["upper_bounds_t"].size(1))
                #import pdb; pdb.set_trace()
                u_last_timestep = s["upper_bounds_t"][s["upper_bounds_t"].size(0)-1]  
                # Remove sink token
                indices = torch.arange(0,s["upper_bounds_t"].size(2)-1).long().cuda()
                #u_t = torch.index_select(u_last_timestep.data,1,indices)
                u_t = torch.index_select(u_last_timestep,1,Variable(indices))

                loss_t += self.lambda_exhaust * u_t.sum()
                # loss_t += self.lambda_exhaust * -1 * torch.pow(attns, 2).sum()

            #import pdb; pdb.set_trace()
            if self.fertility_loss and "predicted_fertility_vals_t" in s:
<<<<<<< HEAD
                #reg_t = self.lambda_fertility * self.mse(s["predicted_fertility_vals_t"][0], s["true_fertility_vals_t"][0])
                reg_t = self.lambda_fertility * self.l1loss(s["predicted_fertility_vals_t"][0], s["true_fertility_vals_t"][0])
=======
                fert_logprobs = nn.LogSoftmax()
                fert_loss = nn.NLLLoss(size_average=False)
                fert_target = s["true_fertility_vals_t"][0]
                fert_scores = s["predicted_fertility_vals_t"][0]
                n_batch = fert_scores.size(0)
                s_len = fert_scores.size(1)
                fert_scores = fert_scores.view(n_batch*s_len, -1)
                fert_target = fert_target.view(n_batch*s_len)
                reg_t = self.lambda_fertility * \
                        fert_loss(fert_logprobs(fert_scores), fert_target.long())
>>>>>>> 43c423cc
                loss_t += reg_t
                #reg_t = self.lambda_fertility * self.mse(s["predicted_fertility_vals_t"][0], s["true_fertility_vals_t"][0])
                #loss_t += reg_t
            else:
                reg_t = None

            stats.update(self.score(loss_t, reg_t, scores_t, s["targ_t"]))
            if not self.eval:
                loss_t.div(batch.batchSize).backward()

        # Return the gradients
        inputs, grads = collectGrads(original, dummies)
        return stats, inputs, grads<|MERGE_RESOLUTION|>--- conflicted
+++ resolved
@@ -215,10 +215,6 @@
 
             #import pdb; pdb.set_trace()
             if self.fertility_loss and "predicted_fertility_vals_t" in s:
-<<<<<<< HEAD
-                #reg_t = self.lambda_fertility * self.mse(s["predicted_fertility_vals_t"][0], s["true_fertility_vals_t"][0])
-                reg_t = self.lambda_fertility * self.l1loss(s["predicted_fertility_vals_t"][0], s["true_fertility_vals_t"][0])
-=======
                 fert_logprobs = nn.LogSoftmax()
                 fert_loss = nn.NLLLoss(size_average=False)
                 fert_target = s["true_fertility_vals_t"][0]
@@ -229,10 +225,8 @@
                 fert_target = fert_target.view(n_batch*s_len)
                 reg_t = self.lambda_fertility * \
                         fert_loss(fert_logprobs(fert_scores), fert_target.long())
->>>>>>> 43c423cc
+                #reg_t = self.lambda_fertility * self.mse(s["predicted_fertility_vals_t"][0], s["true_fertility_vals_t"][0])
                 loss_t += reg_t
-                #reg_t = self.lambda_fertility * self.mse(s["predicted_fertility_vals_t"][0], s["true_fertility_vals_t"][0])
-                #loss_t += reg_t
             else:
                 reg_t = None
 
