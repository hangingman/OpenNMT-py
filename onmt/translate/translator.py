#!/usr/bin/env python
""" Translator Class and builder """
from __future__ import print_function
import codecs
import os
import math
import time
from itertools import count

import torch

import onmt.model_builder
import onmt.translate.beam
import onmt.inputters as inputters
import onmt.decoders.ensemble
from onmt.translate.beam_search import BeamSearch
from onmt.translate.random_sampling import RandomSampling
from onmt.utils.misc import tile, set_random_seed
from onmt.modules.copy_generator import collapse_copy_scores


def build_translator(opt, report_score=True, logger=None, out_file=None):
    if out_file is None:
        out_file = codecs.open(opt.output, 'w+', 'utf-8')

    load_test_model = onmt.decoders.ensemble.load_test_model \
        if len(opt.models) > 1 else onmt.model_builder.load_test_model
    fields, model, model_opt = load_test_model(opt)

    scorer = onmt.translate.GNMTGlobalScorer.from_opt(opt)

    translator = Translator.from_opt(
        model,
        fields,
        opt,
        model_opt,
        global_scorer=scorer,
        out_file=out_file,
        report_score=report_score,
        logger=logger
    )
    return translator


class Translator(object):
    """Translate a batch of sentences with a saved model.

    Args:
        model (onmt.modules.NMTModel): NMT model to use for translation
        fields (dict[str, torchtext.data.Field]): A dict
            mapping each side to its list of name-Field pairs.
        src_reader (onmt.inputters.DataReaderBase): Source reader.
        tgt_reader (onmt.inputters.TextDataReader): Target reader.
        gpu (int): GPU device. Set to negative for no GPU.
        n_best (int): How many beams to wait for.
        min_length (int): See
            :class:`onmt.translate.decode_strategy.DecodeStrategy`.
        max_length (int): See
            :class:`onmt.translate.decode_strategy.DecodeStrategy`.
        beam_size (int): Number of beams.
        random_sampling_topk (int): See
            :class:`onmt.translate.random_sampling.RandomSampling`.
        random_sampling_temp (int): See
            :class:`onmt.translate.random_sampling.RandomSampling`.
        stepwise_penalty (bool): Whether coverage penalty is applied every step
            or not.
        dump_beam (bool): Debugging option.
        block_ngram_repeat (int): See
            :class:`onmt.translate.decode_strategy.DecodeStrategy`.
        ignore_when_blocking (set or frozenset): See
            :class:`onmt.translate.decode_strategy.DecodeStrategy`.
        replace_unk (bool): Replace unknown token.
        data_type (str): Source data type.
        verbose (bool): Print/log every translation.
        report_bleu (bool): Print/log Bleu metric.
        report_rouge (bool): Print/log Rouge metric.
        report_time (bool): Print/log total time/frequency.
        copy_attn (bool): Use copy attention.
        global_scorer (onmt.translate.GNMTGlobalScorer): Translation
            scoring/reranking object.
        out_file (TextIO or codecs.StreamReaderWriter): Output file.
        report_score (bool) : Whether to report scores
        logger (logging.Logger or NoneType): Logger.
    """

    def __init__(
            self,
            model,
            fields,
            src_reader,
            tgt_reader,
            gpu=-1,
            n_best=1,
            min_length=0,
            max_length=100,
            beam_size=30,
            random_sampling_topk=1,
            random_sampling_temp=1,
            stepwise_penalty=None,
            dump_beam=False,
            block_ngram_repeat=0,
            ignore_when_blocking=frozenset(),
            replace_unk=False,
            data_type="text",
            verbose=False,
            report_bleu=False,
            report_rouge=False,
            report_time=False,
            copy_attn=False,
            global_scorer=None,
            out_file=None,
            report_score=True,
            logger=None,
            seed=-1):
        self.model = model
        self.fields = fields
        tgt_field = dict(self.fields)["tgt"].base_field
        self._tgt_vocab = tgt_field.vocab
        self._tgt_eos_idx = self._tgt_vocab.stoi[tgt_field.eos_token]
        self._tgt_pad_idx = self._tgt_vocab.stoi[tgt_field.pad_token]
        self._tgt_bos_idx = self._tgt_vocab.stoi[tgt_field.init_token]
        self._tgt_unk_idx = self._tgt_vocab.stoi[tgt_field.unk_token]
        self._tgt_vocab_len = len(self._tgt_vocab)

        self._gpu = gpu
        self._use_cuda = gpu > -1
        self._dev = torch.device("cuda", self._gpu) \
            if self._use_cuda else torch.device("cpu")

        self.n_best = n_best
        self.max_length = max_length

        self.beam_size = beam_size
        self.random_sampling_temp = random_sampling_temp
        self.sample_from_topk = random_sampling_topk

        self.min_length = min_length
        self.stepwise_penalty = stepwise_penalty
        self.dump_beam = dump_beam
        self.block_ngram_repeat = block_ngram_repeat
        self.ignore_when_blocking = ignore_when_blocking
        self._exclusion_idxs = {
            self._tgt_vocab.stoi[t] for t in self.ignore_when_blocking}
        self.src_reader = src_reader
        self.tgt_reader = tgt_reader
        self.replace_unk = replace_unk
        self.data_type = data_type
        self.verbose = verbose
        self.report_bleu = report_bleu
        self.report_rouge = report_rouge
        self.report_time = report_time

        self.copy_attn = copy_attn

        self.global_scorer = global_scorer
        self.out_file = out_file
        self.report_score = report_score
        self.logger = logger

        self.use_filter_pred = False
        self._filter_pred = None

        # for debugging
        self.beam_trace = self.dump_beam != ""
        self.beam_accum = None
        if self.beam_trace:
            self.beam_accum = {
                "predicted_ids": [],
                "beam_parent_ids": [],
                "scores": [],
                "log_probs": []}

        set_random_seed(seed, self._use_cuda)

    @classmethod
    def from_opt(
            cls,
            model,
            fields,
            opt,
            model_opt,
            global_scorer=None,
            out_file=None,
            report_score=True,
            logger=None):
        """Alternate constructor.

        Args:
            model (onmt.modules.NMTModel): See :func:`__init__()`.
            fields (dict[str, torchtext.data.Field]): See
                :func:`__init__()`.
            opt (argparse.Namespace): Command line options
            model_opt (argparse.Namespace): Command line options saved with
                the model checkpoint.
            global_scorer (onmt.translate.GNMTGlobalScorer): See
                :func:`__init__()`..
            out_file (TextIO or codecs.StreamReaderWriter): See
                :func:`__init__()`.
            report_score (bool) : See :func:`__init__()`.
            logger (logging.Logger or NoneType): See :func:`__init__()`.
        """

        src_reader = inputters.str2reader[opt.data_type].from_opt(opt)
        tgt_reader = inputters.str2reader["text"].from_opt(opt)
        return cls(
            model,
            fields,
            src_reader,
            tgt_reader,
            gpu=opt.gpu,
            n_best=opt.n_best,
            min_length=opt.min_length,
            max_length=opt.max_length,
            beam_size=opt.beam_size,
            random_sampling_topk=opt.random_sampling_topk,
            random_sampling_temp=opt.random_sampling_temp,
            stepwise_penalty=opt.stepwise_penalty,
            dump_beam=opt.dump_beam,
            block_ngram_repeat=opt.block_ngram_repeat,
            ignore_when_blocking=set(opt.ignore_when_blocking),
            replace_unk=opt.replace_unk,
            data_type=opt.data_type,
            verbose=opt.verbose,
            report_bleu=opt.report_bleu,
            report_rouge=opt.report_rouge,
            report_time=opt.report_time,
            copy_attn=model_opt.copy_attn,
            global_scorer=global_scorer,
            out_file=out_file,
            report_score=report_score,
            logger=logger,
            seed=opt.seed)

    def _log(self, msg):
        if self.logger:
            self.logger.info(msg)
        else:
            print(msg)

    def _gold_score(self, batch, memory_bank, src_lengths, src_vocabs,
                    use_src_map, enc_states, batch_size, src):
        if "tgt" in batch.__dict__:
            gs = self._score_target(
                batch, memory_bank, src_lengths, src_vocabs,
                batch.src_map if use_src_map else None)
            self.model.decoder.init_state(src, memory_bank, enc_states)
        else:
            gs = [0] * batch_size
        return gs

    def translate(
            self,
            src,
            tgt=None,
            src_dir=None,
            batch_size=None,
            attn_debug=False):
        """Translate content of ``src`` and get gold scores from ``tgt``.

        Args:
            src: See :func:`self.src_reader.read()`.
            tgt: See :func:`self.tgt_reader.read()`.
            src_dir: See :func:`self.src_reader.read()` (only relevant
                for certain types of data).
            batch_size (int): size of examples per mini-batch
            attn_debug (bool): enables the attention logging

        Returns:
            (`list`, `list`)

            * all_scores is a list of `batch_size` lists of `n_best` scores
            * all_predictions is a list of `batch_size` lists
                of `n_best` predictions
        """

        if batch_size is None:
            raise ValueError("batch_size must be set")

        data = inputters.Dataset(
            self.fields,
            readers=([self.src_reader, self.tgt_reader]
                     if tgt else [self.src_reader]),
            data=[("src", src), ("tgt", tgt)] if tgt else [("src", src)],
            dirs=[src_dir, None] if tgt else [src_dir],
            sort_key=inputters.str2sortkey[self.data_type],
            filter_pred=self._filter_pred
        )

        data_iter = inputters.OrderedIterator(
            dataset=data,
            device=self._dev,
            batch_size=batch_size,
            train=False,
            sort=False,
            sort_within_batch=True,
            shuffle=False
        )

        xlation_builder = onmt.translate.TranslationBuilder(
            data, self.fields, self.n_best, self.replace_unk, tgt
        )

        # Statistics
        counter = count(1)
        pred_score_total, pred_words_total = 0, 0
        gold_score_total, gold_words_total = 0, 0

        all_scores = []
        all_predictions = []

        start_time = time.time()

        for batch in data_iter:
            batch_data = self.translate_batch(
                batch, data.src_vocabs, attn_debug
            )
            translations = xlation_builder.from_batch(batch_data)

            for trans in translations:
                all_scores += [trans.pred_scores[:self.n_best]]
                pred_score_total += trans.pred_scores[0]
                pred_words_total += len(trans.pred_sents[0])
                if tgt is not None:
                    gold_score_total += trans.gold_score
                    gold_words_total += len(trans.gold_sent) + 1

                n_best_preds = [" ".join(pred)
                                for pred in trans.pred_sents[:self.n_best]]
                all_predictions += [n_best_preds]
                self.out_file.write('\n'.join(n_best_preds) + '\n')
                self.out_file.flush()

                if self.verbose:
                    sent_number = next(counter)
                    output = trans.log(sent_number)
                    if self.logger:
                        self.logger.info(output)
                    else:
                        os.write(1, output.encode('utf-8'))

                if attn_debug:
                    preds = trans.pred_sents[0]
                    preds.append('</s>')
                    attns = trans.attns[0].tolist()
                    if self.data_type == 'text':
                        srcs = trans.src_raw
                    else:
                        srcs = [str(item) for item in range(len(attns[0]))]
                    header_format = "{:>10.10} " + "{:>10.7} " * len(srcs)
                    row_format = "{:>10.10} " + "{:>10.7f} " * len(srcs)
                    output = header_format.format("", *srcs) + '\n'
                    for word, row in zip(preds, attns):
                        max_index = row.index(max(row))
                        row_format = row_format.replace(
                            "{:>10.7f} ", "{:*>10.7f} ", max_index + 1)
                        row_format = row_format.replace(
                            "{:*>10.7f} ", "{:>10.7f} ", max_index)
                        output += row_format.format(word, *row) + '\n'
                        row_format = "{:>10.10} " + "{:>10.7f} " * len(srcs)
                    os.write(1, output.encode('utf-8'))

        end_time = time.time()

        if self.report_score:
            msg = self._report_score('PRED', pred_score_total,
                                     pred_words_total)
            self._log(msg)
            if tgt is not None:
                msg = self._report_score('GOLD', gold_score_total,
                                         gold_words_total)
                self._log(msg)
                if self.report_bleu:
                    msg = self._report_bleu(tgt)
                    self._log(msg)
                if self.report_rouge:
                    msg = self._report_rouge(tgt)
                    self._log(msg)

        if self.report_time:
            total_time = end_time - start_time
            self._log("Total translation time (s): %f" % total_time)
            self._log("Average translation time (s): %f" % (
                total_time / len(all_predictions)))
            self._log("Tokens per second: %f" % (
                pred_words_total / total_time))

        if self.dump_beam:
            import json
            json.dump(self.translator.beam_accum,
                      codecs.open(self.dump_beam, 'w', 'utf-8'))
        return all_scores, all_predictions

    def _translate_random_sampling(
            self,
            batch,
            src_vocabs,
            max_length,
            min_length=0,
            sampling_temp=1.0,
            keep_topk=-1,
            return_attention=False):
        """Alternative to beam search. Do random sampling at each step."""

        assert self.beam_size == 1

        # TODO: support these blacklisted features.
        assert self.block_ngram_repeat == 0

        batch_size = batch.batch_size

        # Encoder forward.
        src, enc_states, memory_bank, src_lengths = self._run_encoder(batch)
        self.model.decoder.init_state(src, memory_bank, enc_states)

        use_src_map = self.copy_attn

        results = {
            "predictions": None,
            "scores": None,
            "attention": None,
            "batch": batch,
            "gold_score": self._gold_score(
                batch, memory_bank, src_lengths, src_vocabs, use_src_map,
                enc_states, batch_size, src)}

        memory_lengths = src_lengths
        src_map = batch.src_map if use_src_map else None

        if isinstance(memory_bank, tuple):
            mb_device = memory_bank[0].device
        else:
            mb_device = memory_bank.device

        random_sampler = RandomSampling(
            self._tgt_pad_idx, self._tgt_bos_idx, self._tgt_eos_idx,
            batch_size, mb_device, min_length, self.block_ngram_repeat,
            self._exclusion_idxs, return_attention, self.max_length,
            sampling_temp, keep_topk, memory_lengths)

        for step in range(max_length):
            # Shape: (1, B, 1)
            decoder_input = random_sampler.alive_seq[:, -1].view(1, -1, 1)

            log_probs, attn = self._decode_and_generate(
                decoder_input,
                memory_bank,
                batch,
                src_vocabs,
                memory_lengths=memory_lengths,
                src_map=src_map,
                step=step,
                batch_offset=random_sampler.select_indices
            )

            random_sampler.advance(log_probs, attn)
            any_batch_is_finished = random_sampler.is_finished.any()
            if any_batch_is_finished:
                random_sampler.update_finished()
                if random_sampler.done:
                    break

            if any_batch_is_finished:
                select_indices = random_sampler.select_indices

                # Reorder states.
                if isinstance(memory_bank, tuple):
                    memory_bank = tuple(x.index_select(1, select_indices)
                                        for x in memory_bank)
                else:
                    memory_bank = memory_bank.index_select(1, select_indices)

                memory_lengths = memory_lengths.index_select(0, select_indices)

                if src_map is not None:
                    src_map = src_map.index_select(1, select_indices)

                self.model.decoder.map_state(
                    lambda state, dim: state.index_select(dim, select_indices))

        results["scores"] = random_sampler.scores
        results["predictions"] = random_sampler.predictions
        results["attention"] = random_sampler.attention
        return results

    def translate_batch(self, batch, src_vocabs, attn_debug):
        """Translate a batch of sentences."""
        with torch.no_grad():
            if self.beam_size == 1:
                return self._translate_random_sampling(
                    batch,
                    src_vocabs,
                    self.max_length,
                    min_length=self.min_length,
                    sampling_temp=self.random_sampling_temp,
                    keep_topk=self.sample_from_topk,
                    return_attention=attn_debug or self.replace_unk)
            else:
                return self._translate_batch(
                    batch,
                    src_vocabs,
                    self.max_length,
                    min_length=self.min_length,
                    n_best=self.n_best,
                    return_attention=attn_debug or self.replace_unk)

    def _run_encoder(self, batch):
<<<<<<< HEAD
        src, src_lengths = inputters.make_features(batch, 'src')
        kwargs = {}
        if hasattr(batch, 'segments_ids'):
            kwargs['segments_ids'] = batch.segments_ids
=======
        src, src_lengths = batch.src if isinstance(batch.src, tuple) \
                           else (batch.src, None)

>>>>>>> 518a19d4
        enc_states, memory_bank, src_lengths = self.model.encoder(
            src, src_lengths, **kwargs)
        if src_lengths is None:
            assert not isinstance(memory_bank, tuple), \
                'Ensemble decoding only supported for text data'
            src_lengths = torch.Tensor(batch.batch_size) \
                               .type_as(memory_bank) \
                               .long() \
                               .fill_(memory_bank.size(0))
        return src, enc_states, memory_bank, src_lengths

    def _decode_and_generate(
            self,
            decoder_in,
            memory_bank,
            batch,
            src_vocabs,
            memory_lengths,
            src_map=None,
            step=None,
            batch_offset=None):
        if self.copy_attn:
            # Turn any copied words into UNKs.
            decoder_in = decoder_in.masked_fill(
                decoder_in.gt(self._tgt_vocab_len - 1), self._tgt_unk_idx
            )

        # Decoder forward, takes [tgt_len, batch, nfeats] as input
        # and [src_len, batch, hidden] as memory_bank
        # in case of inference tgt_len = 1, batch = beam times batch_size
        # in case of Gold Scoring tgt_len = actual length, batch = 1 batch
        dec_out, dec_attn = self.model.decoder(
            decoder_in, memory_bank, memory_lengths=memory_lengths, step=step
        )

        # Generator forward.
        if not self.copy_attn:
            attn = dec_attn["std"]
            log_probs = self.model.generator(dec_out.squeeze(0))
            # returns [(batch_size x beam_size) , vocab ] when 1 step
            # or [ tgt_len, batch_size, vocab ] when full sentence
        else:
            attn = dec_attn["copy"]
            scores = self.model.generator(dec_out.view(-1, dec_out.size(2)),
                                          attn.view(-1, attn.size(2)),
                                          src_map)
            # here we have scores [tgt_lenxbatch, vocab] or [beamxbatch, vocab]
            if batch_offset is None:
                scores = scores.view(batch.batch_size, -1, scores.size(-1))
            else:
                scores = scores.view(-1, self.beam_size, scores.size(-1))
            scores = collapse_copy_scores(
                scores,
                batch,
                self._tgt_vocab,
                src_vocabs,
                batch_dim=0,
                batch_offset=batch_offset
            )
            scores = scores.view(decoder_in.size(0), -1, scores.size(-1))
            log_probs = scores.squeeze(0).log()
            # returns [(batch_size x beam_size) , vocab ] when 1 step
            # or [ tgt_len, batch_size, vocab ] when full sentence
        return log_probs, attn

    def _translate_batch(
            self,
            batch,
            src_vocabs,
            max_length,
            min_length=0,
            n_best=1,
            return_attention=False):
        # TODO: support these blacklisted features.
        assert not self.dump_beam

        # (0) Prep the components of the search.
        use_src_map = self.copy_attn
        beam_size = self.beam_size
        batch_size = batch.batch_size

        # (1) Run the encoder on the src.
        src, enc_states, memory_bank, src_lengths = self._run_encoder(batch)
        self.model.decoder.init_state(src, memory_bank, enc_states)

        results = {
            "predictions": None,
            "scores": None,
            "attention": None,
            "batch": batch,
            "gold_score": self._gold_score(
                batch, memory_bank, src_lengths, src_vocabs, use_src_map,
                enc_states, batch_size, src)}

        # (2) Repeat src objects `beam_size` times.
        # We use batch_size x beam_size
        src_map = (tile(batch.src_map, beam_size, dim=1)
                   if use_src_map else None)
        self.model.decoder.map_state(
            lambda state, dim: tile(state, beam_size, dim=dim))

        if isinstance(memory_bank, tuple):
            memory_bank = tuple(tile(x, beam_size, dim=1) for x in memory_bank)
            mb_device = memory_bank[0].device
        else:
            memory_bank = tile(memory_bank, beam_size, dim=1)
            mb_device = memory_bank.device
        memory_lengths = tile(src_lengths, beam_size)

        # (0) pt 2, prep the beam object
        beam = BeamSearch(
            beam_size,
            n_best=n_best,
            batch_size=batch_size,
            global_scorer=self.global_scorer,
            pad=self._tgt_pad_idx,
            eos=self._tgt_eos_idx,
            bos=self._tgt_bos_idx,
            min_length=min_length,
            max_length=max_length,
            mb_device=mb_device,
            return_attention=return_attention,
            stepwise_penalty=self.stepwise_penalty,
            block_ngram_repeat=self.block_ngram_repeat,
            exclusion_tokens=self._exclusion_idxs,
            memory_lengths=memory_lengths)

        for step in range(max_length):
            decoder_input = beam.current_predictions.view(1, -1, 1)

            log_probs, attn = self._decode_and_generate(
                decoder_input,
                memory_bank,
                batch,
                src_vocabs,
                memory_lengths=memory_lengths,
                src_map=src_map,
                step=step,
                batch_offset=beam._batch_offset)

            beam.advance(log_probs, attn)
            any_beam_is_finished = beam.is_finished.any()
            if any_beam_is_finished:
                beam.update_finished()
                if beam.done:
                    break

            select_indices = beam.current_origin

            if any_beam_is_finished:
                # Reorder states.
                if isinstance(memory_bank, tuple):
                    memory_bank = tuple(x.index_select(1, select_indices)
                                        for x in memory_bank)
                else:
                    memory_bank = memory_bank.index_select(1, select_indices)

                memory_lengths = memory_lengths.index_select(0, select_indices)

                if src_map is not None:
                    src_map = src_map.index_select(1, select_indices)

            self.model.decoder.map_state(
                lambda state, dim: state.index_select(dim, select_indices))

        results["scores"] = beam.scores
        results["predictions"] = beam.predictions
        results["attention"] = beam.attention
        return results

    # This is left in the code for now, but unsued
    def _translate_batch_deprecated(self, batch, src_vocabs):
        # (0) Prep each of the components of the search.
        # And helper method for reducing verbosity.
        use_src_map = self.copy_attn
        beam_size = self.beam_size
        batch_size = batch.batch_size

        beam = [onmt.translate.Beam(
            beam_size,
            n_best=self.n_best,
            cuda=self.cuda,
            global_scorer=self.global_scorer,
            pad=self._tgt_pad_idx,
            eos=self._tgt_eos_idx,
            bos=self._tgt_bos_idx,
            min_length=self.min_length,
            stepwise_penalty=self.stepwise_penalty,
            block_ngram_repeat=self.block_ngram_repeat,
            exclusion_tokens=self._exclusion_idxs)
            for __ in range(batch_size)]

        # (1) Run the encoder on the src.
        src, enc_states, memory_bank, src_lengths = self._run_encoder(batch)
        self.model.decoder.init_state(src, memory_bank, enc_states)

        results = {
            "predictions": [],
            "scores": [],
            "attention": [],
            "batch": batch,
            "gold_score": self._gold_score(
                batch, memory_bank, src_lengths, src_vocabs, use_src_map,
                enc_states, batch_size, src)}

        # (2) Repeat src objects `beam_size` times.
        # We use now  batch_size x beam_size (same as fast mode)
        src_map = (tile(batch.src_map, beam_size, dim=1)
                   if use_src_map else None)
        self.model.decoder.map_state(
            lambda state, dim: tile(state, beam_size, dim=dim))

        if isinstance(memory_bank, tuple):
            memory_bank = tuple(tile(x, beam_size, dim=1) for x in memory_bank)
        else:
            memory_bank = tile(memory_bank, beam_size, dim=1)
        memory_lengths = tile(src_lengths, beam_size)

        # (3) run the decoder to generate sentences, using beam search.
        for i in range(self.max_length):
            if all((b.done for b in beam)):
                break

            # (a) Construct batch x beam_size nxt words.
            # Get all the pending current beam words and arrange for forward.

            inp = torch.stack([b.current_predictions for b in beam])
            inp = inp.view(1, -1, 1)

            # (b) Decode and forward
            out, beam_attn = self._decode_and_generate(
                inp, memory_bank, batch, src_vocabs,
                memory_lengths=memory_lengths, src_map=src_map, step=i
            )
            out = out.view(batch_size, beam_size, -1)
            beam_attn = beam_attn.view(batch_size, beam_size, -1)

            # (c) Advance each beam.
            select_indices_array = []
            # Loop over the batch_size number of beam
            for j, b in enumerate(beam):
                if not b.done:
                    b.advance(out[j, :],
                              beam_attn.data[j, :, :memory_lengths[j]])
                select_indices_array.append(
                    b.current_origin + j * beam_size)
            select_indices = torch.cat(select_indices_array)

            self.model.decoder.map_state(
                lambda state, dim: state.index_select(dim, select_indices))

        # (4) Extract sentences from beam.
        for b in beam:
            scores, ks = b.sort_finished(minimum=self.n_best)
            hyps, attn = [], []
            for times, k in ks[:self.n_best]:
                hyp, att = b.get_hyp(times, k)
                hyps.append(hyp)
                attn.append(att)
            results["predictions"].append(hyps)
            results["scores"].append(scores)
            results["attention"].append(attn)

        return results

    def _score_target(self, batch, memory_bank, src_lengths,
                      src_vocabs, src_map):
        tgt = batch.tgt
        tgt_in = tgt[:-1]

        log_probs, attn = self._decode_and_generate(
            tgt_in, memory_bank, batch, src_vocabs,
            memory_lengths=src_lengths, src_map=src_map)

        log_probs[:, :, self._tgt_pad_idx] = 0
        gold = tgt_in
        gold_scores = log_probs.gather(2, gold)
        gold_scores = gold_scores.sum(dim=0).view(-1)

        return gold_scores

    def _report_score(self, name, score_total, words_total):
        if words_total == 0:
            msg = "%s No words predicted" % (name,)
        else:
            msg = ("%s AVG SCORE: %.4f, %s PPL: %.4f" % (
                name, score_total / words_total,
                name, math.exp(-score_total / words_total)))
        return msg

    def _report_bleu(self, tgt_path):
        import subprocess
        base_dir = os.path.abspath(__file__ + "/../../..")
        # Rollback pointer to the beginning.
        self.out_file.seek(0)
        print()

        res = subprocess.check_output(
            "perl %s/tools/multi-bleu.perl %s" % (base_dir, tgt_path),
            stdin=self.out_file, shell=True
        ).decode("utf-8")

        msg = ">> " + res.strip()
        return msg

    def _report_rouge(self, tgt_path):
        import subprocess
        path = os.path.split(os.path.realpath(__file__))[0]
        msg = subprocess.check_output(
            "python %s/tools/test_rouge.py -r %s -c STDIN" % (path, tgt_path),
            shell=True, stdin=self.out_file
        ).decode("utf-8").strip()
        return msg<|MERGE_RESOLUTION|>--- conflicted
+++ resolved
@@ -504,16 +504,12 @@
                     return_attention=attn_debug or self.replace_unk)
 
     def _run_encoder(self, batch):
-<<<<<<< HEAD
-        src, src_lengths = inputters.make_features(batch, 'src')
+        src, src_lengths = batch.src if isinstance(batch.src, tuple) \
+                           else (batch.src, None)
         kwargs = {}
         if hasattr(batch, 'segments_ids'):
             kwargs['segments_ids'] = batch.segments_ids
-=======
-        src, src_lengths = batch.src if isinstance(batch.src, tuple) \
-                           else (batch.src, None)
-
->>>>>>> 518a19d4
+
         enc_states, memory_bank, src_lengths = self.model.encoder(
             src, src_lengths, **kwargs)
         if src_lengths is None:
