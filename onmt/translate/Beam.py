from __future__ import division
import torch
from onmt.translate import Penalties


class Beam(object):
    """
    Class for managing the internals of the beam search process.

    Takes care of beams, back pointers, and scores.

    Args:
       size (int): beam size
       pad, bos, eos (int): indices of padding, beginning, and ending.
       n_best (int): nbest size to use
       cuda (bool): use gpu
       global_scorer (:obj:`GlobalScorer`)
    """
    def __init__(self, size, pad, bos, eos,
                 n_best=1, cuda=False,
                 global_scorer=None,
                 min_length=0,
                 stepwise_penalty=False,
                 block_ngram_repeat=0,
                 exclusion_tokens=set()):

        self.size = size
        self.tt = torch.cuda if cuda else torch

        # The score for each translation on the beam.
        self.scores = self.tt.FloatTensor(size).zero_()
        self.all_scores = []

        # The backpointers at each time-step.
        self.prev_ks = []

        # The outputs at each time-step.
        self.next_ys = [self.tt.LongTensor(size)
                        .fill_(pad)]
        self.next_ys[0][0] = bos

        # Has EOS topped the beam yet.
        self._eos = eos
        self.eos_top = False

        # The attentions (matrix) for each time.
        self.attn = []

        # Time and k pair for finished.
        self.finished = []
        self.n_best = n_best

        # Information for global scoring.
        self.global_scorer = global_scorer
        self.global_state = {}

        # Minimum prediction length
        self.min_length = min_length

        # Apply Penalty at every step
        self.stepwise_penalty = stepwise_penalty
        self.block_ngram_repeat = block_ngram_repeat
        self.exclusion_tokens = exclusion_tokens

    def get_current_state(self):
        "Get the outputs for the current timestep."
        return self.next_ys[-1]

    def get_current_origin(self):
        "Get the backpointers for the current timestep."
        return self.prev_ks[-1]

    def advance(self, word_probs, attn_out):
        """
        Given prob over words for every last beam `wordLk` and attention
        `attn_out`: Compute and update the beam search.

        Parameters:

        * `word_probs`- probs of advancing from the last step (K x words)
        * `attn_out`- attention at the last step

        Returns: True if beam search is complete.
        """
        num_words = word_probs.size(1)
        if self.stepwise_penalty:
            self.global_scorer.update_score(self, attn_out)
        # force the output to be longer than self.min_length
        cur_len = len(self.next_ys)
        if cur_len < self.min_length:
            for k in range(len(word_probs)):
                word_probs[k][self._eos] = -1e20
        # Sum the previous scores.
        if len(self.prev_ks) > 0:
            beam_scores = word_probs + \
                self.scores.unsqueeze(1).expand_as(word_probs)
            # Don't let EOS have children.
            for i in range(self.next_ys[-1].size(0)):
                if self.next_ys[-1][i] == self._eos:
                    beam_scores[i] = -1e20

            # Block ngram repeats
            if self.block_ngram_repeat > 0:
                ngrams = []
                le = len(self.next_ys)
                for j in range(self.next_ys[-1].size(0)):
                    hyp, _ = self.get_hyp(le-1, j)
                    ngrams = set()
                    fail = False
                    gram = []
                    for i in range(le-1):
                        # Last n tokens, n = block_ngram_repeat
                        gram = (gram + [hyp[i]])[-self.block_ngram_repeat:]
                        # Skip the blocking if it is in the exclusion list
                        if set(gram) & self.exclusion_tokens:
                            continue
                        if tuple(gram) in ngrams:
                            fail = True
                        ngrams.add(tuple(gram))
                    if fail:
                        beam_scores[j] = -10e20
        else:
            beam_scores = word_probs[0]
        flat_beam_scores = beam_scores.view(-1)
        best_scores, best_scores_id = flat_beam_scores.topk(self.size, 0,
                                                            True, True)

        self.all_scores.append(self.scores)
        self.scores = best_scores

        # best_scores_id is flattened beam x word array, so calculate which
        # word and beam each score came from
        prev_k = best_scores_id / num_words
        self.prev_ks.append(prev_k)
        self.next_ys.append((best_scores_id - prev_k * num_words))
        self.attn.append(attn_out.index_select(0, prev_k))
        self.global_scorer.update_global_state(self)

        for i in range(self.next_ys[-1].size(0)):
            if self.next_ys[-1][i] == self._eos:
                global_scores = self.global_scorer.score(self, self.scores)
                s = global_scores[i]
                self.finished.append((s, len(self.next_ys) - 1, i))

        # End condition is when top-of-beam is EOS and no global score.
        if self.next_ys[-1][0] == self._eos:
            self.all_scores.append(self.scores)
            self.eos_top = True

    def done(self):
        return self.eos_top and len(self.finished) >= self.n_best

    def sort_finished(self, minimum=None):
        if minimum is not None:
            i = 0
            # Add from beam until we have minimum outputs.
            while len(self.finished) < minimum:
                global_scores = self.global_scorer.score(self, self.scores)
                s = global_scores[i]
                self.finished.append((s, len(self.next_ys) - 1, i))
                i += 1

        self.finished.sort(key=lambda a: -a[0])
        scores = [sc for sc, _, _ in self.finished]
        ks = [(t, k) for _, t, k in self.finished]
        return scores, ks

    def get_hyp(self, timestep, k):
        """
        Walk back to construct the full hypothesis.
        """
        hyp, attn = [], []
        for j in range(len(self.prev_ks[:timestep]) - 1, -1, -1):
            hyp.append(self.next_ys[j+1][k])
            attn.append(self.attn[j][k])
            k = self.prev_ks[j][k]
        return hyp[::-1], torch.stack(attn[::-1])


class GNMTGlobalScorer(object):
    """
    NMT re-ranking score from
    "Google's Neural Machine Translation System" :cite:`wu2016google`

    Args:
       alpha (float): length parameter
       beta (float):  coverage parameter
    """
    def __init__(self, alpha, beta, cov_penalty, length_penalty):
        self.alpha = alpha
        self.beta = beta
<<<<<<< HEAD
        self.min_attention = 0.1

    def score(self, beam, logprobs):
        "Additional term add to log probability"
        cov = beam.global_state["coverage"]
        # Clip the between 1 and min_attention > 0 to avoid infinite penalty
        # when coverage is zero (common in sparse attention).
        pen = self.beta * torch.max(
            torch.min(cov, cov.clone().fill_(1.0)),
            cov.clone().fill_(self.min_attention)).log().sum(1)
        #pen = self.beta * torch.min(cov, cov.clone().fill_(1.0)).log().sum(1)
        l_term = (((5 + len(beam.next_ys)) ** self.alpha) /
                  ((5 + 1) ** self.alpha))
        return (logprobs / l_term) + pen
=======
        penalty_builder = Penalties.PenaltyBuilder(cov_penalty,
                                                   length_penalty)
        # Term will be subtracted from probability
        self.cov_penalty = penalty_builder.coverage_penalty()
        # Probability will be divided by this
        self.length_penalty = penalty_builder.length_penalty()

    def score(self, beam, logprobs):
        """
        Rescores a prediction based on penalty functions
        """
        normalized_probs = self.length_penalty(beam,
                                               logprobs,
                                               self.alpha)
        if not beam.stepwise_penalty:
            penalty = self.cov_penalty(beam,
                                       beam.global_state["coverage"],
                                       self.beta)
            normalized_probs -= penalty

        return normalized_probs

    def update_score(self, beam, attn):
        """
        Function to update scores of a Beam that is not finished
        """
        if "prev_penalty" in beam.global_state.keys():
            beam.scores.add_(beam.global_state["prev_penalty"])
            penalty = self.cov_penalty(beam,
                                       beam.global_state["coverage"] + attn,
                                       self.beta)
            beam.scores.sub_(penalty)
>>>>>>> 0ecec8b4

    def update_global_state(self, beam):
        "Keeps the coverage vector as sum of attentions"
        if len(beam.prev_ks) == 1:
            beam.global_state["prev_penalty"] = beam.scores.clone().fill_(0.0)
            beam.global_state["coverage"] = beam.attn[-1]
            self.cov_total = beam.attn[-1].sum(1)
        else:
            self.cov_total += torch.min(beam.attn[-1],
                                        beam.global_state['coverage']).sum(1)
            beam.global_state["coverage"] = beam.global_state["coverage"] \
                .index_select(0, beam.prev_ks[-1]).add(beam.attn[-1])

            prev_penalty = self.cov_penalty(beam,
                                            beam.global_state["coverage"],
                                            self.beta)
            beam.global_state["prev_penalty"] = prev_penalty<|MERGE_RESOLUTION|>--- conflicted
+++ resolved
@@ -189,22 +189,22 @@
     def __init__(self, alpha, beta, cov_penalty, length_penalty):
         self.alpha = alpha
         self.beta = beta
-<<<<<<< HEAD
-        self.min_attention = 0.1
-
-    def score(self, beam, logprobs):
-        "Additional term add to log probability"
-        cov = beam.global_state["coverage"]
-        # Clip the between 1 and min_attention > 0 to avoid infinite penalty
-        # when coverage is zero (common in sparse attention).
-        pen = self.beta * torch.max(
-            torch.min(cov, cov.clone().fill_(1.0)),
-            cov.clone().fill_(self.min_attention)).log().sum(1)
-        #pen = self.beta * torch.min(cov, cov.clone().fill_(1.0)).log().sum(1)
-        l_term = (((5 + len(beam.next_ys)) ** self.alpha) /
-                  ((5 + 1) ** self.alpha))
-        return (logprobs / l_term) + pen
-=======
+#<<<<<<< HEAD
+#        self.min_attention = 0.1
+
+#    def score(self, beam, logprobs):
+#        "Additional term add to log probability"
+#        cov = beam.global_state["coverage"]
+#        # Clip the between 1 and min_attention > 0 to avoid infinite penalty
+#        # when coverage is zero (common in sparse attention).
+#        pen = self.beta * torch.max(
+#            torch.min(cov, cov.clone().fill_(1.0)),
+#            cov.clone().fill_(self.min_attention)).log().sum(1)
+#       #pen = self.beta * torch.min(cov, cov.clone().fill_(1.0)).log().sum(1)
+#        l_term = (((5 + len(beam.next_ys)) ** self.alpha) /
+#                  ((5 + 1) ** self.alpha))
+#        return (logprobs / l_term) + pen
+#=======
         penalty_builder = Penalties.PenaltyBuilder(cov_penalty,
                                                    length_penalty)
         # Term will be subtracted from probability
@@ -237,7 +237,6 @@
                                        beam.global_state["coverage"] + attn,
                                        self.beta)
             beam.scores.sub_(penalty)
->>>>>>> 0ecec8b4
 
     def update_global_state(self, beam):
         "Keeps the coverage vector as sum of attentions"
