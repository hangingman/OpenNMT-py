--- conflicted
+++ resolved
@@ -13,11 +13,8 @@
 import onmt.modules.Ensemble
 
 
-<<<<<<< HEAD
-def make_translator(opt, report_score=True, out_file=None, use_ensemble=False):
-=======
-def make_translator(opt, report_score=True, logger=None, out_file=None):
->>>>>>> e74814a3
+def make_translator(opt, report_score=True, logger=None, out_file=None,
+                    use_ensemble=False):
     if out_file is None:
         out_file = codecs.open(opt.output, 'w', 'utf-8')
 
@@ -427,16 +424,12 @@
         return gold_scores
 
     def _report_score(self, name, score_total, words_total):
-<<<<<<< HEAD
         if words_total == 0:
-            print("%s No words predicted" % (name,))
-            return
-        print("%s AVG SCORE: %.4f, %s PPL: %.4f" % (
-=======
-        msg = ("%s AVG SCORE: %.4f, %s PPL: %.4f" % (
->>>>>>> e74814a3
-            name, score_total / words_total,
-            name, math.exp(-score_total / words_total)))
+            msg = "%s No words predicted" % (name,)
+        else:
+            msg = ("%s AVG SCORE: %.4f, %s PPL: %.4f" % (
+                name, score_total / words_total,
+                name, math.exp(-score_total / words_total)))
         return msg
 
     def _report_bleu(self, tgt_path):
