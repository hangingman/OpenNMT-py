--- conflicted
+++ resolved
@@ -46,7 +46,6 @@
                        embedding sizes will be set to N^feat_vec_exponent
                        where N is the number of values the feature takes.""")
 
-<<<<<<< HEAD
     # ELMo Options
     group = parser.add_argument_group('ELMo Embeddings')
     group.add_argument('-use_elmo', action='store_true',
@@ -58,10 +57,7 @@
     group.add_argument('-elmo_dropout', type=float, default=0.3,
                        help="""The dropout of the ELMo representation.""")
 
-    # Encoder-Deocder Options
-=======
     # Encoder-Decoder Options
->>>>>>> beaf22ba
     group = parser.add_argument_group('Model- Encoder-Decoder')
     group.add_argument('-model_type', default='text',
                        help="""Type of source model to use. Allows
@@ -323,7 +319,6 @@
     group.add_argument('-window', default='hamming',
                        help="Window type for spectrogram generation.")
 
-<<<<<<< HEAD
     # APE preprocessing options
     group = parser.add_argument_group('APE')
     group.add_argument('-train_mt',
@@ -340,13 +335,12 @@
     group.add_argument('-mt_vocab_size', type=int, default=50000,
                        help="Size of the mt vocabulary")
     group.add_argument('-mt_words_min_frequency', type=int, default=0)
-=======
+
     # Option most relevant to image input
     group.add_argument('-image_channel_size', type=int, default=3,
                        choices=[3, 1],
                        help="""Using grayscale image can training
                        model faster and smaller""")
->>>>>>> beaf22ba
 
 
 def train_opts(parser):
