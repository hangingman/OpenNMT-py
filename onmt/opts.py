--- conflicted
+++ resolved
@@ -489,12 +489,7 @@
               help="""Use tensorboardX for visualization during training.
                        Must have the library tensorboardX.""")
     group.add_argument("--tensorboard_log_dir", "-tensorboard_log_dir",
-<<<<<<< HEAD
-                       type=str,
-                       default="runs/onmt",
-=======
                        type=str, default="runs/onmt",
->>>>>>> d94e6afa
                        help="""Log directory for Tensorboard.
                        This is also the name of the run.
                        """)
