--- conflicted
+++ resolved
@@ -46,11 +46,8 @@
         """
         tgt = tgt[:-1]  # exclude last target from inputs
 
-<<<<<<< HEAD
-        enc_final, memory_bank = self.encoder(src, lengths, char_src=char_src)
-=======
-        enc_final, memory_bank, lengths = self.encoder(src, lengths)
->>>>>>> a0095fa2
+        enc_final, memory_bank, lengths = \
+            self.encoder(src, lengths, char_src=char_src)
         enc_state = \
             self.decoder.init_decoder_state(src, memory_bank, enc_final)
         decoder_outputs, dec_state, attns = \
