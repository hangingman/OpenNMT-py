""" Onmt NMT Model base class definition """
import torch.nn as nn


class NMTModel(nn.Module):
    """
    Core trainable object in OpenNMT. Implements a trainable interface
    for a simple, generic encoder + decoder model.

    Args:
      encoder (:obj:`EncoderBase`): an encoder object
      decoder (:obj:`RNNDecoderBase`): a decoder object
      multi<gpu (bool): setup for multigpu support
    """

    def __init__(self, encoder, decoder):
        super(NMTModel, self).__init__()
        self.encoder = encoder
        self.decoder = decoder

<<<<<<< HEAD
    def forward(self, src, tgt, lengths, **kwargs):
=======
    def forward(self, src, tgt, lengths, bptt=False):
>>>>>>> d94e6afa
        """Forward propagate a `src` and `tgt` pair for training.
        Possible initialized with a beginning decoder state.

        Args:
            src (:obj:`Tensor`):
                a source sequence passed to encoder.
                typically for inputs this will be a padded :obj:`LongTensor`
                of size `[len x batch x features]`. however, may be an
                image or other generic input depending on encoder.
            tgt (:obj:`LongTensor`):
                 a target sequence of size `[tgt_len x batch]`.
            lengths(:obj:`LongTensor`): the src lengths, pre-padding `[batch]`.
            bptt (:obj:`Boolean`):
                a flag indicating if truncated bptt is set. If reset then
                init_state

        Returns:
            (:obj:`FloatTensor`, `dict`, :obj:`onmt.Models.DecoderState`):

                 * decoder output `[tgt_len x batch x hidden]`
                 * dictionary attention dists of `[tgt_len x batch x src_len]`
        """
        tgt = tgt[:-1]  # exclude last target from inputs

<<<<<<< HEAD
        enc_state, memory_bank, lengths = self.encoder(src, lengths, **kwargs)
        self.decoder.init_state(src, memory_bank, enc_state)
=======
        enc_state, memory_bank, lengths = self.encoder(src, lengths)
        if bptt is False:
            self.decoder.init_state(src, memory_bank, enc_state)
>>>>>>> d94e6afa
        dec_out, attns = self.decoder(tgt, memory_bank,
                                      memory_lengths=lengths)
        return dec_out, attns<|MERGE_RESOLUTION|>--- conflicted
+++ resolved
@@ -18,11 +18,8 @@
         self.encoder = encoder
         self.decoder = decoder
 
-<<<<<<< HEAD
-    def forward(self, src, tgt, lengths, **kwargs):
-=======
-    def forward(self, src, tgt, lengths, bptt=False):
->>>>>>> d94e6afa
+
+def forward(self, src, tgt, lengths, bptt=False, **kwargs):
         """Forward propagate a `src` and `tgt` pair for training.
         Possible initialized with a beginning decoder state.
 
@@ -47,14 +44,9 @@
         """
         tgt = tgt[:-1]  # exclude last target from inputs
 
-<<<<<<< HEAD
         enc_state, memory_bank, lengths = self.encoder(src, lengths, **kwargs)
-        self.decoder.init_state(src, memory_bank, enc_state)
-=======
-        enc_state, memory_bank, lengths = self.encoder(src, lengths)
         if bptt is False:
             self.decoder.init_state(src, memory_bank, enc_state)
->>>>>>> d94e6afa
         dec_out, attns = self.decoder(tgt, memory_bank,
                                       memory_lengths=lengths)
         return dec_out, attns