import torch
import torch.nn as nn
from torch.autograd import Variable
import torch.nn.functional as F 
import onmt
import onmt.modules
from onmt.modules import aeq
from onmt.modules.Gate import ContextGateFactory
from torch.nn.utils.rnn import pad_packed_sequence as unpack
from torch.nn.utils.rnn import pack_padded_sequence as pack
import math
import numpy as np
import pdb
import evaluation

class Embeddings(nn.Module):
    def __init__(self, opt, dicts, feature_dicts=None):
        self.positional_encoding = opt.position_encoding
        if self.positional_encoding:
            self.pe = self.make_positional_encodings(opt.word_vec_size, 5000) \
                          .cuda()

        self.word_vec_size = opt.word_vec_size

        super(Embeddings, self).__init__()
        self.word_lut = nn.Embedding(dicts.size(),
                                     opt.word_vec_size,
                                     padding_idx=onmt.Constants.PAD)
        # Word embeddings.
        self.dropout = nn.Dropout(p=opt.dropout)
        self.feature_dicts = feature_dicts
        # Feature embeddings.
        if self.feature_dicts is not None:
            self.feature_luts = nn.ModuleList([
                nn.Embedding(feature_dict.size(),
                             opt.feature_vec_size,
                             padding_idx=onmt.Constants.PAD)
                for feature_dict in feature_dicts])

            # MLP on features and words.
            self.activation = nn.ReLU()
            self.linear = onmt.modules.BottleLinear(
                opt.word_vec_size +
                len(feature_dicts) * opt.feature_vec_size,
                opt.word_vec_size)
        else:
            self.feature_luts = nn.ModuleList([])

    def make_positional_encodings(self, dim, max_len):
        pe = torch.FloatTensor(max_len, 1, dim).fill_(0)
        for i in range(dim):
            for j in range(max_len):
                k = float(j) / (10000.0 ** (2.0*i / float(dim)))
                pe[j, 0, i] = math.cos(k) if i % 2 == 1 else math.sin(k)
        return pe

    def load_pretrained_vectors(self, emb_file):
        if emb_file is not None:
            pretrained = torch.load(emb_file)
            self.word_lut.weight.data.copy_(pretrained)

    def forward(self, src_input):
        """
        Embed the words or utilize features and MLP.

        Args:
            src_input (LongTensor): len x batch x nfeat

        Return:
            emb (FloatTensor): len x batch x input_size
        """
        word = self.word_lut(src_input[:, :, 0])
        emb = word
        if self.feature_dicts is not None:
            features = [feature_lut(src_input[:, :, j+1])
                        for j, feature_lut in enumerate(self.feature_luts)]

            # Apply one MLP layer.
            emb = self.activation(
                self.linear(torch.cat([word] + features, -1)))

        if self.positional_encoding:
            emb = emb + Variable(self.pe[:emb.size(0), :1, :emb.size(2)]
                                 .expand_as(emb))
            emb = self.dropout(emb)
        return emb


class Encoder(nn.Module):
    """
    Encoder recurrent neural network.
    """
    def __init__(self, opt, dicts, feature_dicts=None):
        """
        Args:
            opt: Model options.
            dicts (`Dict`): The src dictionary
            features_dicts (`[Dict]`): List of src feature dictionaries.
        """
        # Number of rnn layers.
        self.layers = opt.layers

        # Use a bidirectional model.
        self.num_directions = 2 if opt.brnn else 1
        assert opt.rnn_size % self.num_directions == 0

        # Size of the encoder RNN.
        self.hidden_size = opt.rnn_size // self.num_directions
        input_size = opt.word_vec_size

        super(Encoder, self).__init__()
        self.embeddings = Embeddings(opt, dicts, feature_dicts)

        # The Encoder RNN.
        self.encoder_layer = opt.encoder_layer

        if self.encoder_layer == "transformer":
            self.transformer = nn.ModuleList(
                [onmt.modules.TransformerEncoder(self.hidden_size, opt)
                 for i in range(opt.layers)])
        else:
            self.rnn = getattr(nn, opt.rnn_type)(
                 input_size, self.hidden_size,
                 num_layers=opt.layers,
                 dropout=opt.dropout,
                 bidirectional=opt.brnn)

        self.fertility = opt.fertility
        self.predict_fertility = opt.predict_fertility
        self.supervised_fertility = False
	if 'supervised_fertility' in opt:
            if opt.supervised_fertility:
	        self.supervised_fertility = opt.supervised_fertility

        self.use_sigmoid_fertility = True # False
        if self.predict_fertility:
          if self.use_sigmoid_fertility:
              self.fertility_out = nn.Linear(self.hidden_size * self.num_directions + input_size, 1)
          else:
              self.fertility_linear = nn.Linear(self.hidden_size * self.num_directions + input_size, 2 * self.hidden_size * self.num_directions)
              self.fertility_linear_2 = nn.Linear(2 * self.hidden_size * self.num_directions, 2 * self.hidden_size * self.num_directions)
              self.fertility_out = nn.Linear(2 * self.hidden_size * self.num_directions, 1, bias=False)
        elif self.supervised_fertility:
	  self.sup_linear = nn.Linear(self.hidden_size * self.num_directions, self.hidden_size)
	  self.sup_linear_2 = nn.Linear(self.hidden_size, 1, bias=False)
	
        self.guided_fertility = opt.guided_fertility

    def forward(self, input, lengths=None, hidden=None):
        """
        Args:
            input (LongTensor): len x batch x nfeat
            lengths (LongTensor): batch
            hidden: Initial hidden state.

        Returns:
            hidden_t (FloatTensor): Pair of layers x batch x rnn_size - final
                                    Encoder state
            outputs (FloatTensor):  len x batch x rnn_size -  Memory bank
        """
        # CHECKS
        s_len, n_batch, n_feats = input.size()
        if lengths is not None:
            _, n_batch_ = lengths.size()
            aeq(n_batch, n_batch_)
        # END CHECKS

        emb = self.embeddings(input)
        s_len, n_batch, vec_size = emb.size()

        if self.encoder_layer == "mean":
            # No RNN, just take mean as final state.
            mean = emb.mean(0) \
                   .expand(self.layers, n_batch, vec_size)
            return (mean, mean), emb

        elif self.encoder_layer == "transformer":
            # Self-attention tranformer.
            out = emb.transpose(0, 1).contiguous()
            for i in range(self.layers):
                out = self.transformer[i](out, input[:, :, 0].transpose(0, 1))
            return Variable(emb.data), out.transpose(0, 1).contiguous()

        else:
            #import pdb; pdb.set_trace()
            # Standard RNN encoder.
            packed_emb = emb
            if lengths is not None:
                # Lengths data is wrapped inside a Variable.
                lengths = lengths.data.view(-1).tolist()
                packed_emb = pack(emb, lengths)
            outputs, hidden_t = self.rnn(packed_emb, hidden)
            if lengths:
                outputs = unpack(outputs)[0]
            if self.predict_fertility:
              if self.use_sigmoid_fertility:
                fertility_vals = self.fertility * F.sigmoid(self.fertility_out(torch.cat([outputs.view(-1, self.hidden_size * self.num_directions), emb.view(-1, vec_size)], dim=1)))
              else:
                fertility_vals = F.relu(self.fertility_linear(torch.cat([outputs.view(-1, self.hidden_size * self.num_directions), emb.view(-1, vec_size)], dim=1)))
                fertility_vals = F.relu(self.fertility_linear_2(fertility_vals))
                fertility_vals = 1 + torch.exp(self.fertility_out(fertility_vals))
              fertility_vals = fertility_vals.view(n_batch, s_len)
              #fertility_vals = fertility_vals / torch.sum(fertility_vals, 1).repeat(1, s_len) * s_len
            elif self.guided_fertility:
              fertility_vals = None #evaluation.get_fertility()
	    elif self.supervised_fertility:
              if self.use_sigmoid_fertility:
                fertility_vals = F.tanh(self.sup_linear(outputs.view(-1, self.hidden_size * self.num_directions)))
	        fertility_vals = self.sup_linear_2(fertility_vals)
                fertility_vals = self.fertility * F.sigmoid(fertility_vals)
                #print fertility_vals
              else:
	        fertility_vals = F.relu(self.sup_linear(outputs.view(-1, self.hidden_size * self.num_directions)))
	        fertility_vals = F.relu(self.sup_linear_2(fertility_vals))
	        fertility_vals = 1 + torch.exp(fertility_vals)
	      fertility_vals = fertility_vals.view(n_batch, s_len)
            else:
              fertility_vals = None
            return hidden_t, outputs, fertility_vals


class Decoder(nn.Module):
    """
    Decoder + Attention recurrent neural network.
    """


    def __init__(self, opt, dicts):
        """
        Args:
            opt: model options
            dicts: Target `Dict` object
        """
        self.layers = opt.layers
        self.decoder_layer = opt.decoder_layer
        self._coverage = opt.coverage_attn
        self.exhaustion_loss = opt.exhaustion_loss
        self.supervised_fertility = False
     	if 'supervised_fertility' in opt:
            if opt.supervised_fertility:
                self.supervised_fertility=opt.supervised_fertility
        self.hidden_size = opt.rnn_size
        self.input_feed = opt.input_feed
        input_size = opt.word_vec_size
        if self.input_feed:
            input_size += opt.rnn_size

        super(Decoder, self).__init__()
        self.embeddings = Embeddings(opt, dicts, None)

        if self.decoder_layer == "transformer":
            self.transformer = nn.ModuleList(
                [onmt.modules.TransformerDecoder(self.hidden_size, opt)
                 for _ in range(opt.layers)])
        else:
            if opt.rnn_type == "LSTM":
                stackedCell = onmt.modules.StackedLSTM
            else:
                stackedCell = onmt.modules.StackedGRU
            self.rnn = stackedCell(opt.layers, input_size,
                                   opt.rnn_size, opt.dropout)
            self.context_gate = None
            if opt.context_gate is not None:
                self.context_gate = ContextGateFactory(
                    opt.context_gate, opt.word_vec_size,
                    input_size, opt.rnn_size, opt.rnn_size
                )

        self.dropout = nn.Dropout(opt.dropout)
        # Std attention layer.
	if 'c_attn' not in opt:
	    c_attn = 0.0
	else:
	    c_attn = opt.c_attn
        self.attn = onmt.modules.GlobalAttention(
            opt.rnn_size,
            coverage=self._coverage,
            attn_type=opt.attention_type,
            attn_transform=opt.attn_transform,
            c_attn=c_attn
        )
        self.fertility = opt.fertility
        self.predict_fertility = opt.predict_fertility
        self.guided_fertility = opt.guided_fertility
<<<<<<< HEAD

=======
        if 'supervised_fertility' in opt:
            self.supervised_fertility = opt.supervised_fertility
        else:
            self.supervised_fertility = False
>>>>>>> 53919fa4
        # Separate Copy Attention.
        self._copy = False
        if opt.copy_attn:
            self.copy_attn = onmt.modules.GlobalAttention(
                opt.rnn_size, attn_type=opt.attention_type)
            self._copy = True

    def forward(self, input, src, context, state,
                fertility_vals=None, fert_dict=None, fert_sents=None,
                upper_bounds=None, test=False):
        """
        Forward through the decoder.

        Args:
            input (LongTensor):  (len x batch) -- Input tokens
            src (LongTensor)
            context:  (src_len x batch x rnn_size)  -- Memory bank
            state: an object initializing the decoder.

        Returns:
            outputs: (len x batch x rnn_size)
            final_states: an object of the same form as above
            attns: Dictionary of (src_len x batch)
        """
        # CHECKS
        t_len, n_batch = input.size()
        s_len, n_batch_, _ = src.size()
        s_len_, n_batch__, _ = context.size()
        aeq(n_batch, n_batch_, n_batch__)

        # aeq(s_len, s_len_)
        # END CHECKS
        if self.decoder_layer == "transformer":
            if state.previous_input:
                input = torch.cat([state.previous_input.squeeze(2), input], 0)
        emb = self.embeddings(input.unsqueeze(2))
        # n.b. you can increase performance if you compute W_ih * x for all
        # iterations in parallel, but that's only possible if
        # self.input_feed=False
        outputs = []

        # Setup the different types of attention.
        attns = {"std": []}
        if self._copy:
            attns["copy"] = []
        if self._coverage:
            attns["coverage"] = []
        if self.exhaustion_loss:
            attns["upper_bounds"] = []
<<<<<<< HEAD
	if self.supervised_fertility:
	    attns["predicted_fertility_vals"] = []
	    if not test:
=======
        if self.fertility_loss:
            attns["predicted_fertility_vals"] = []
            if not test:
>>>>>>> 53919fa4
                attns["true_fertility_vals"] = []
        if self.decoder_layer == "transformer":
            # Tranformer Decoder.
            assert isinstance(state, TransformerDecoderState)
            output = emb.transpose(0, 1).contiguous()
            src_context = context.transpose(0, 1).contiguous()
            for i in range(self.layers):
                output, attn \
                    = self.transformer[i](output, src_context,
                                          src[:, :, 0].transpose(0, 1),
                                          input.transpose(0, 1))
            outputs = output.transpose(0, 1).contiguous()
            if state.previous_input:
                outputs = outputs[state.previous_input.size(0):]
                attn = attn[:, state.previous_input.size(0):].squeeze()
                attn = torch.stack([attn])
            attns["std"] = attn
            if self._copy:
                attns["copy"] = attn
            state = TransformerDecoderState(input.unsqueeze(2))
        else:
            assert isinstance(state, RNNDecoderState)
            output = state.input_feed.squeeze(0)
            hidden = state.hidden
            # CHECKS
            n_batch_, _ = output.size()
            aeq(n_batch, n_batch_)
            # END CHECKS

            coverage = state.coverage.squeeze(0) \
                if state.coverage is not None else None

            # Standard RNN decoder.
            for i, emb_t in enumerate(emb.split(1)):

                # Initialize upper bounds for the current batch

                if upper_bounds is None:
                    #if not test:
                    # 	tgt_lengths = [torch.nonzero(input[:,i].data).size(0) for i in range(n_batch_)]
                    # 	tgt_lengths = torch.Tensor(tgt_lengths).cuda()
                    #else:
                    #    # Maybe the ratio of tgt_len and src_len from training set would be a better estimate
                    #	 tgt_lengths = torch.ones(n_batch_).cuda()
                    if self.predict_fertility:
                      #comp_tensor = torch.Tensor([float(emb.size(0)) / context.size(0)]).repeat(n_batch_, s_len_).cuda()
                      #comp_tensor = (tgt_lengths/s_len_).unsqueeze(1).repeat(1, s_len_).cuda()
                      #print("fertility_vals:", fertility_vals.data)
                      #max_word_coverage = Variable(torch.max(fertility_vals.data, comp_tensor))
                      max_word_coverage = fertility_vals.clone()
                    elif self.guided_fertility:
                      #comp_tensor = torch.Tensor([float(emb.size(0)) / context.size(0)]).repeat(n_batch_, s_len_).cuda()
                      #comp_tensor = (tgt_lengths/s_len_).unsqueeze(1).repeat(1, s_len_).cuda()
                      #import pdb; pdb.set_trace()
                      fertility_vals = Variable(evaluation.getBatchFertilities(fert_dict, src).transpose(1, 0).contiguous())
                      max_word_coverage = fertility_vals
                      #max_word_coverage = Variable(torch.max(fertility_vals, comp_tensor))
                    elif self.supervised_fertility:
                      if test:
                        max_word_coverage = fertility_vals.clone()
                      else:
                        fert_tensor_list = [torch.FloatTensor(elem) for elem in fert_sents]
                        fert_tensor_list = [evaluation.pad(elem, fertility_vals[i]) for i, elem in enumerate(fert_tensor_list)]
                        true_fertility_vals = Variable(torch.stack(fert_tensor_list).cuda(), requires_grad=False)
                        max_word_coverage = true_fertility_vals.clone()
                    else:
                      #max_word_coverage = max(
                      #    self.fertility, float(emb.size(0)) / context.size(0))
                      max_word_coverage = Variable(torch.Tensor([self.fertility]).repeat(n_batch_, s_len_)).cuda()
                      #max_word_coverage = Variable(torch.max(torch.FloatTensor([self.fertility]).repeat(n_batch_).cuda(), 
                      #				     tgt_lengths/s_len_).unsqueeze(1).repeat(1, s_len_))
                 #    upper_bounds = -attn + max_word_coverage
                 #else:
                 #    upper_bounds -= attn
                    upper_bounds = max_word_coverage

                # Use <SINK> token for absorbing remaining attention weight

                #import pdb; pdb.set_trace()
                upper_bounds[:,-1] = Variable(100.*torch.ones(upper_bounds.size(0)))
                #if (upper_bounds.size(0) > torch.sum(torch.sum(upper_bounds, 1)).cpu().data.numpy())[0]:
                #    print("inv sum:", torch.sum(upper_bounds, 1))
                #    print("att:", attn)

                emb_t = emb_t.squeeze(0)
                if self.input_feed:
                    emb_t = torch.cat([emb_t, output], 1)

                rnn_output, hidden = self.rnn(emb_t, hidden)
                attn_output, attn = self.attn(rnn_output,
                                              context.transpose(0, 1),
                                              upper_bounds=upper_bounds)
                #import pdb; pdb.set_trace()
                #print_attention = True
                #if print_attention:
                #    attn_probs = attn.data.cpu().numpy()
                #    for k in range(attn_probs.shape[0]):
                #        print('\t'.join(str(val) for val in list(attn_probs[k, :])))

                upper_bounds -= attn
                #k_attn = 1
                #upper_bounds = torch.max(upper_bounds - k_attn * attn, Variable(torch.zeros(upper_bounds.size(0), upper_bounds.size(1)).cuda()))
                # if np.any(upper_bounds.cpu().data.numpy()<1):
                #     print("upper bounds less than 1.0")
                # print("attn: ", attn)
                # print("upper_bounds: ", upper_bounds)

                if self.context_gate is not None:
                    output = self.context_gate(
                        emb_t, rnn_output, attn_output
                    )
                    output = self.dropout(output)
                else:
                    output = self.dropout(attn_output)
                outputs += [output]
                attns["std"] += [attn]

                # COVERAGE
                if self._coverage:
                    coverage = (coverage + attn) if coverage else attn
                    attns["coverage"] += [coverage]

                # COPY
                if self._copy:
                    _, copy_attn = self.copy_attn(output,
                                                  context.transpose(0, 1))
                    attns["copy"] += [copy_attn]
                if self.exhaustion_loss:
                    attns["upper_bounds"] += [upper_bounds]
            if self.supervised_fertility:
                if not test:
                    attns["true_fertility_vals"] += [true_fertility_vals]
                attns["predicted_fertility_vals"] += [fertility_vals]
            state = RNNDecoderState(hidden, output.unsqueeze(0),
                                    coverage.unsqueeze(0)
                                    if coverage is not None else None,
                                    upper_bounds)
            outputs = torch.stack(outputs)
            for k in attns:
                attns[k] = torch.stack(attns[k])
        return outputs, state, attns, upper_bounds


class NMTModel(nn.Module):
    def __init__(self, encoder, decoder, multigpu=False):
        self.multigpu = multigpu
        super(NMTModel, self).__init__()
        self.encoder = encoder
        self.decoder = decoder

    def _fix_enc_hidden(self, h):
        """
        The encoder hidden is  (layers*directions) x batch x dim
        We need to convert it to layers x batch x (directions*dim)
        """
        if self.encoder.num_directions == 2:
            h = torch.cat([h[0:h.size(0):2], h[1:h.size(0):2]], 2)
        return h

    def init_decoder_state(self, context, enc_hidden):
        if self.decoder.decoder_layer == "transformer":
            return TransformerDecoderState()
        elif isinstance(enc_hidden, tuple):
            dec = RNNDecoderState(tuple([self._fix_enc_hidden(enc_hidden[i])
                                         for i in range(len(enc_hidden))]))
        else:
            dec = RNNDecoderState(self._fix_enc_hidden(enc_hidden))
        dec.init_input_feed(context, self.decoder.hidden_size)
        return dec

    def forward(self, src, tgt, lengths, dec_state=None, fert_dict=None, fert_sents=None, test=False):
        """
        Args:
            src, tgt, lengths
            dec_state: A decoder state object

        Returns:
            outputs (FloatTensor): (len x batch x rnn_size) -- Decoder outputs.
            attns (FloatTensor): Dictionary of (src_len x batch)
            dec_hidden (FloatTensor): tuple (1 x batch x rnn_size)
                                      Init hidden state
        """
        src = src
        tgt = tgt[:-1]  # exclude last target from inputs
        #print("src:", src)
        enc_hidden, context, fertility_vals = self.encoder(src, lengths)
        enc_state = self.init_decoder_state(context, enc_hidden)
        out, dec_state, attns, upper_bounds = self.decoder(tgt, src, context,
                                             enc_state if dec_state is None
                                             else dec_state, fertility_vals, 
                                             fert_dict, fert_sents, test=test)
        if self.multigpu:
            # Not yet supported on multi-gpu
            dec_state = None
            attns = None
        return out, attns, dec_state, upper_bounds


class DecoderState(object):
    def detach(self):
        for h in self.all:
            if h is not None:
                h.detach_()

    def repeatBeam_(self, beamSize):
        self._resetAll([Variable(e.data.repeat(1, beamSize, 1))
                        for e in self.all])

    def beamUpdate_(self, idx, positions, beamSize):
        for e in self.all:
            a, br, d = e.size()
            sentStates = e.view(a, beamSize, br // beamSize, d)[:, :, idx]
            sentStates.data.copy_(
                sentStates.data.index_select(1, positions))

class RNNDecoderState(DecoderState):
    def __init__(self, rnnstate, input_feed=None, coverage=None,
                 attn_upper_bounds=None):
        # all objects are X x batch x dim
        # or X x (beam * sent) for beam search
        if not isinstance(rnnstate, tuple):
            self.hidden = (rnnstate,)
        else:
            self.hidden = rnnstate
        self.input_feed = input_feed
        self.coverage = coverage
        self.attn_upper_bounds = attn_upper_bounds
        self.all = self.hidden + (self.input_feed,)

    def init_input_feed(self, context, rnn_size):
        batch_size = context.size(1)
        h_size = (batch_size, rnn_size)
        self.input_feed = Variable(context.data.new(*h_size).zero_(),
                                   requires_grad=False).unsqueeze(0)
        self.all = self.hidden + (self.input_feed,)

    def _resetAll(self, all):
        vars = [Variable(a.data if isinstance(a, Variable) else a,
                         volatile=True) for a in all]
        self.hidden = tuple(vars[:-1])
        self.input_feed = vars[-1]
        self.all = self.hidden + (self.input_feed,)

    def beamUpdate_(self, idx, positions, beamSize):
        # I'm overriding this method to handle the upper bounds in the beam
        # updates. May be simpler to add this as part of self.all and not
        # do the overriding.
        #import pdb; pdb.set_trace()
        DecoderState.beamUpdate_(self, idx, positions, beamSize)
        if self.attn_upper_bounds is not None:
            e = self.attn_upper_bounds
            br, d = e.size()
            sentStates = e.view(beamSize, br // beamSize, d)[:, idx]
            sentStates.data.copy_(
                sentStates.data.index_select(0, positions))

class TransformerDecoderState(DecoderState):
    def __init__(self, input=None):
        # all objects are X x batch x dim
        # or X x (beam * sent) for beam search
        self.previous_input = input
        self.all = (self.previous_input,)

    def _resetAll(self, all):
        vars = [(Variable(a.data if isinstance(a, Variable) else a,
                          volatile=True))
                for a in all]
        self.previous_input = vars[0]
        self.all = (self.previous_input,)

    def repeatBeam_(self, beamSize):
        pass<|MERGE_RESOLUTION|>--- conflicted
+++ resolved
@@ -282,14 +282,6 @@
         self.fertility = opt.fertility
         self.predict_fertility = opt.predict_fertility
         self.guided_fertility = opt.guided_fertility
-<<<<<<< HEAD
-
-=======
-        if 'supervised_fertility' in opt:
-            self.supervised_fertility = opt.supervised_fertility
-        else:
-            self.supervised_fertility = False
->>>>>>> 53919fa4
         # Separate Copy Attention.
         self._copy = False
         if opt.copy_attn:
@@ -339,15 +331,9 @@
             attns["coverage"] = []
         if self.exhaustion_loss:
             attns["upper_bounds"] = []
-<<<<<<< HEAD
 	if self.supervised_fertility:
 	    attns["predicted_fertility_vals"] = []
 	    if not test:
-=======
-        if self.fertility_loss:
-            attns["predicted_fertility_vals"] = []
-            if not test:
->>>>>>> 53919fa4
                 attns["true_fertility_vals"] = []
         if self.decoder_layer == "transformer":
             # Tranformer Decoder.
