import torch
import torch.nn as nn
from torch.autograd import Variable
import torch.nn.functional as F 
import onmt
import onmt.modules
from onmt.modules import aeq
from onmt.modules.Gate import ContextGateFactory
from torch.nn.utils.rnn import pad_packed_sequence as unpack
from torch.nn.utils.rnn import pack_padded_sequence as pack
import math
import numpy as np
import pdb
import evaluation

class Embeddings(nn.Module):
    def __init__(self, opt, dicts, feature_dicts=None):
        self.positional_encoding = opt.position_encoding
        if self.positional_encoding:
            self.pe = self.make_positional_encodings(opt.word_vec_size, 5000) \
                          .cuda()

        self.word_vec_size = opt.word_vec_size

        super(Embeddings, self).__init__()
        self.word_lut = nn.Embedding(dicts.size(),
                                     opt.word_vec_size,
                                     padding_idx=onmt.Constants.PAD)
        # Word embeddings.
        self.dropout = nn.Dropout(p=opt.dropout)
        self.feature_dicts = feature_dicts
        # Feature embeddings.
        if self.feature_dicts is not None:
            self.feature_luts = nn.ModuleList([
                nn.Embedding(feature_dict.size(),
                             opt.feature_vec_size,
                             padding_idx=onmt.Constants.PAD)
                for feature_dict in feature_dicts])

            # MLP on features and words.
            self.activation = nn.ReLU()
            self.linear = onmt.modules.BottleLinear(
                opt.word_vec_size +
                len(feature_dicts) * opt.feature_vec_size,
                opt.word_vec_size)
        else:
            self.feature_luts = nn.ModuleList([])

    def make_positional_encodings(self, dim, max_len):
        pe = torch.FloatTensor(max_len, 1, dim).fill_(0)
        for i in range(dim):
            for j in range(max_len):
                k = float(j) / (10000.0 ** (2.0*i / float(dim)))
                pe[j, 0, i] = math.cos(k) if i % 2 == 1 else math.sin(k)
        return pe

    def load_pretrained_vectors(self, emb_file):
        if emb_file is not None:
            pretrained = torch.load(emb_file)
            self.word_lut.weight.data.copy_(pretrained)

    def forward(self, src_input):
        """
        Embed the words or utilize features and MLP.

        Args:
            src_input (LongTensor): len x batch x nfeat

        Return:
            emb (FloatTensor): len x batch x input_size
        """
        word = self.word_lut(src_input[:, :, 0])
        emb = word
        if self.feature_dicts is not None:
            features = [feature_lut(src_input[:, :, j+1])
                        for j, feature_lut in enumerate(self.feature_luts)]

            # Apply one MLP layer.
            emb = self.activation(
                self.linear(torch.cat([word] + features, -1)))

        if self.positional_encoding:
            emb = emb + Variable(self.pe[:emb.size(0), :1, :emb.size(2)]
                                 .expand_as(emb))
            emb = self.dropout(emb)
        return emb


class Encoder(nn.Module):
    """
    Encoder recurrent neural network.
    """
    def __init__(self, opt, dicts, feature_dicts=None):
        """
        Args:
            opt: Model options.
            dicts (`Dict`): The src dictionary
            features_dicts (`[Dict]`): List of src feature dictionaries.
        """
        # Number of rnn layers.
        self.layers = opt.layers

        # Use a bidirectional model.
        self.num_directions = 2 if opt.brnn else 1
        assert opt.rnn_size % self.num_directions == 0

        # Size of the encoder RNN.
        self.hidden_size = opt.rnn_size // self.num_directions
        input_size = opt.word_vec_size

        super(Encoder, self).__init__()
        self.embeddings = Embeddings(opt, dicts, feature_dicts)

        # The Encoder RNN.
        self.encoder_layer = opt.encoder_layer

        if self.encoder_layer == "transformer":
            self.transformer = nn.ModuleList(
                [onmt.modules.TransformerEncoder(self.hidden_size, opt)
                 for i in range(opt.layers)])
        else:
            self.rnn = getattr(nn, opt.rnn_type)(
                 input_size, self.hidden_size,
                 num_layers=opt.layers,
                 dropout=opt.dropout,
                 bidirectional=opt.brnn)

        self.fertility = opt.fertility
        self.predict_fertility = opt.predict_fertility
	self.supervised_fertility = opt.supervised_fertility

        self.use_sigmoid_fertility = False # True
        if self.predict_fertility:
<<<<<<< HEAD
          if self.use_sigmoid_fertility:
              self.fertility_out = nn.Linear(self.hidden_size * self.num_directions + input_size, 1)
          else:
              self.fertility_linear = nn.Linear(self.hidden_size * self.num_directions + input_size, 2 * self.hidden_size * self.num_directions)
              self.fertility_linear_2 = nn.Linear(2 * self.hidden_size * self.num_directions, 2 * self.hidden_size * self.num_directions)
              self.fertility_out = nn.Linear(2 * self.hidden_size * self.num_directions, 1, bias=False)

=======
          self.fertility_linear = nn.Linear(self.hidden_size * self.num_directions + input_size, 2 * self.hidden_size * self.num_directions)
          self.fertility_linear_2 = nn.Linear(2 * self.hidden_size * self.num_directions, 2 * self.hidden_size * self.num_directions)
          self.fertility_out = nn.Linear(2 * self.hidden_size * self.num_directions, 1, bias=False)
        elif self.supervised_fertility:
	  self.sup_linear = nn.Linear(self.hidden_size * self.num_directions, self.hidden_size)
	  self.sup_linear_2 = nn.Linear(self.hidden_size, 1, bias=False)
	
>>>>>>> 4ccf104d
        self.guided_fertility = opt.guided_fertility

    def forward(self, input, lengths=None, hidden=None):
        """
        Args:
            input (LongTensor): len x batch x nfeat
            lengths (LongTensor): batch
            hidden: Initial hidden state.

        Returns:
            hidden_t (FloatTensor): Pair of layers x batch x rnn_size - final
                                    Encoder state
            outputs (FloatTensor):  len x batch x rnn_size -  Memory bank
        """
        # CHECKS
        s_len, n_batch, n_feats = input.size()
        if lengths is not None:
            _, n_batch_ = lengths.size()
            aeq(n_batch, n_batch_)
        # END CHECKS

        emb = self.embeddings(input)
        s_len, n_batch, vec_size = emb.size()

        if self.encoder_layer == "mean":
            # No RNN, just take mean as final state.
            mean = emb.mean(0) \
                   .expand(self.layers, n_batch, vec_size)
            return (mean, mean), emb

        elif self.encoder_layer == "transformer":
            # Self-attention tranformer.
            out = emb.transpose(0, 1).contiguous()
            for i in range(self.layers):
                out = self.transformer[i](out, input[:, :, 0].transpose(0, 1))
            return Variable(emb.data), out.transpose(0, 1).contiguous()

        else:
            #import pdb; pdb.set_trace()
            # Standard RNN encoder.
            packed_emb = emb
            if lengths is not None:
                # Lengths data is wrapped inside a Variable.
                lengths = lengths.data.view(-1).tolist()
                packed_emb = pack(emb, lengths)
            outputs, hidden_t = self.rnn(packed_emb, hidden)
            if lengths:
                outputs = unpack(outputs)[0]
            if self.predict_fertility:
              if self.use_sigmoid_fertility:
                fertility_vals = self.fertility * F.sigmoid(self.fertility_out(torch.cat([outputs.view(-1, self.hidden_size * self.num_directions), emb.view(-1, vec_size)], dim=1)))
              else:
                fertility_vals = F.relu(self.fertility_linear(torch.cat([outputs.view(-1, self.hidden_size * self.num_directions), emb.view(-1, vec_size)], dim=1)))
                fertility_vals = F.relu(self.fertility_linear_2(fertility_vals))
                fertility_vals = 1 + torch.exp(self.fertility_out(fertility_vals))
              fertility_vals = fertility_vals.view(n_batch, s_len)
              #fertility_vals = fertility_vals / torch.sum(fertility_vals, 1).repeat(1, s_len) * s_len
            elif self.guided_fertility:
              fertility_vals = None #evaluation.get_fertility()
	    elif self.supervised_fertility:
	      fertility_vals = F.relu(self.sup_linear(outputs.view(-1, self.hidden_size * self.num_directions)))
	      fertility_vals = F.relu(self.sup_linear_2(fertility_vals))
	      fertility_vals = 1 + torch.exp(fertility_vals)
            else:
              fertility_vals = None
            return hidden_t, outputs, fertility_vals


class Decoder(nn.Module):
    """
    Decoder + Attention recurrent neural network.
    """


    def __init__(self, opt, dicts):
        """
        Args:
            opt: model options
            dicts: Target `Dict` object
        """
        self.layers = opt.layers
        self.decoder_layer = opt.decoder_layer
        self._coverage = opt.coverage_attn
        self.exhaustion_loss = opt.exhaustion_loss
	self.fertility_loss = True if opt.supervised_fertility else False
        self.hidden_size = opt.rnn_size
        self.input_feed = opt.input_feed
        input_size = opt.word_vec_size
        if self.input_feed:
            input_size += opt.rnn_size

        super(Decoder, self).__init__()
        self.embeddings = Embeddings(opt, dicts, None)

        if self.decoder_layer == "transformer":
            self.transformer = nn.ModuleList(
                [onmt.modules.TransformerDecoder(self.hidden_size, opt)
                 for _ in range(opt.layers)])
        else:
            if opt.rnn_type == "LSTM":
                stackedCell = onmt.modules.StackedLSTM
            else:
                stackedCell = onmt.modules.StackedGRU
            self.rnn = stackedCell(opt.layers, input_size,
                                   opt.rnn_size, opt.dropout)
            self.context_gate = None
            if opt.context_gate is not None:
                self.context_gate = ContextGateFactory(
                    opt.context_gate, opt.word_vec_size,
                    input_size, opt.rnn_size, opt.rnn_size
                )

        self.dropout = nn.Dropout(opt.dropout)
        # Std attention layer.
        self.attn = onmt.modules.GlobalAttention(
            opt.rnn_size,
            coverage=self._coverage,
            attn_type=opt.attention_type,
            attn_transform=opt.attn_transform,
            c_attn=opt.c_attn
        )
        self.fertility = opt.fertility
        self.predict_fertility = opt.predict_fertility
        self.guided_fertility = opt.guided_fertility
        self.supervised_fertility = opt.supervised_fertility
        # Separate Copy Attention.
        self._copy = False
        if opt.copy_attn:
            self.copy_attn = onmt.modules.GlobalAttention(
                opt.rnn_size, attn_type=opt.attention_type)
            self._copy = True

    def forward(self, input, src, context, state, fertility_vals=None, fert_dict=None, fert_sents=None, upper_bounds=None, test=False):
        """
        Forward through the decoder.

        Args:
            input (LongTensor):  (len x batch) -- Input tokens
            src (LongTensor)
            context:  (src_len x batch x rnn_size)  -- Memory bank
            state: an object initializing the decoder.

        Returns:
            outputs: (len x batch x rnn_size)
            final_states: an object of the same form as above
            attns: Dictionary of (src_len x batch)
        """
        # CHECKS
        t_len, n_batch = input.size()
        s_len, n_batch_, _ = src.size()
        s_len_, n_batch__, _ = context.size()
        aeq(n_batch, n_batch_, n_batch__)

        # aeq(s_len, s_len_)
        # END CHECKS
        if self.decoder_layer == "transformer":
            if state.previous_input:
                input = torch.cat([state.previous_input.squeeze(2), input], 0)
        emb = self.embeddings(input.unsqueeze(2))
        # n.b. you can increase performance if you compute W_ih * x for all
        # iterations in parallel, but that's only possible if
        # self.input_feed=False
        outputs = []

        # Setup the different types of attention.
        attns = {"std": []}
        if self._copy:
            attns["copy"] = []
        if self._coverage:
            attns["coverage"] = []
        if self.exhaustion_loss:
            attns["upper_bounds"] = []
	if self.fertility_loss:
	    attns["predicted_fertility_vals"] = []
	    attns["true_fertility_vals"] = []
        if self.decoder_layer == "transformer":
            # Tranformer Decoder.
            assert isinstance(state, TransformerDecoderState)
            output = emb.transpose(0, 1).contiguous()
            src_context = context.transpose(0, 1).contiguous()
            for i in range(self.layers):
                output, attn \
                    = self.transformer[i](output, src_context,
                                          src[:, :, 0].transpose(0, 1),
                                          input.transpose(0, 1))
            outputs = output.transpose(0, 1).contiguous()
            if state.previous_input:
                outputs = outputs[state.previous_input.size(0):]
                attn = attn[:, state.previous_input.size(0):].squeeze()
                attn = torch.stack([attn])
            attns["std"] = attn
            if self._copy:
                attns["copy"] = attn
            state = TransformerDecoderState(input.unsqueeze(2))
        else:
            assert isinstance(state, RNNDecoderState)
            output = state.input_feed.squeeze(0)
            hidden = state.hidden
            # CHECKS
            n_batch_, _ = output.size()
            aeq(n_batch, n_batch_)
            # END CHECKS

            coverage = state.coverage.squeeze(0) \
                if state.coverage is not None else None

            # NOTE: something goes wrong when I try to define a "upper_bounds"
            # variable here -- memory blows up. Apparently the presence of such
            # variable prevents the computation graph to be deleted after
            # processing each batch. I need to investigate this further.
            # A workaround for now is to do one round of softmax (without
            # upper bound constraints) followed by several rounds of constrained
            # softmax.
            # upper_bounds = Variable(torch.ones(attn.size()).cuda())
            # Standard RNN decoder.
            for i, emb_t in enumerate(emb.split(1)):

                # Initialize upper bounds for the current batch

                if upper_bounds is None:
                    #if not test:
                    # 	tgt_lengths = [torch.nonzero(input[:,i].data).size(0) for i in range(n_batch_)]
                    # 	tgt_lengths = torch.Tensor(tgt_lengths).cuda()
                    #else:
                    #    # Maybe the ratio of tgt_len and src_len from training set would be a better estimate
                    #	 tgt_lengths = torch.ones(n_batch_).cuda()
                    if self.predict_fertility:
                      #comp_tensor = torch.Tensor([float(emb.size(0)) / context.size(0)]).repeat(n_batch_, s_len_).cuda()
                      #comp_tensor = (tgt_lengths/s_len_).unsqueeze(1).repeat(1, s_len_).cuda()
                      #print("fertility_vals:", fertility_vals.data)
                      #max_word_coverage = Variable(torch.max(fertility_vals.data, comp_tensor))
                      max_word_coverage = fertility_vals.clone()
                    elif self.guided_fertility:
                      #comp_tensor = torch.Tensor([float(emb.size(0)) / context.size(0)]).repeat(n_batch_, s_len_).cuda()
                      #comp_tensor = (tgt_lengths/s_len_).unsqueeze(1).repeat(1, s_len_).cuda()
                      #import pdb; pdb.set_trace()
                      fertility_vals = Variable(evaluation.getBatchFertilities(fert_dict, src).transpose(1, 0).contiguous())
                      max_word_coverage = fertility_vals
                      #max_word_coverage = Variable(torch.max(fertility_vals, comp_tensor))
		    elif self.supervised_fertility:
		      # k should be index of first sentence in batch
		      predicted_fertility_vals = fertility_vals
		      true_fertility_vals = fert_sents[k: k+n_batch_]
		      if test:
		        max_word_coverage = predicted_fertility_vals
		      else:
			max_word_coverage = true_fertility_vals
                    else:
                      #max_word_coverage = max(
                      #    self.fertility, float(emb.size(0)) / context.size(0))
                      max_word_coverage = Variable(torch.Tensor([self.fertility]).repeat(n_batch_, s_len_)).cuda()
                      #max_word_coverage = Variable(torch.max(torch.FloatTensor([self.fertility]).repeat(n_batch_).cuda(), 
                      #				     tgt_lengths/s_len_).unsqueeze(1).repeat(1, s_len_))
                 #    upper_bounds = -attn + max_word_coverage
                 #else:
                 #    upper_bounds -= attn
                    upper_bounds = max_word_coverage

                # Use <SINK> token for absorbing remaining attention weight

                #import pdb; pdb.set_trace()
                upper_bounds[:,-1] = Variable(100.*torch.ones(upper_bounds.size(0)))
                #if (upper_bounds.size(0) > torch.sum(torch.sum(upper_bounds, 1)).cpu().data.numpy())[0]:
                #    print("inv sum:", torch.sum(upper_bounds, 1))
                #    print("att:", attn)

                emb_t = emb_t.squeeze(0)
                if self.input_feed:
                    emb_t = torch.cat([emb_t, output], 1)

                rnn_output, hidden = self.rnn(emb_t, hidden)
                attn_output, attn = self.attn(rnn_output,
                                              context.transpose(0, 1),
                                              upper_bounds=upper_bounds)
                #import pdb; pdb.set_trace()
                #print_attention = True
                #if print_attention:
                #    attn_probs = attn.data.cpu().numpy()
                #    for k in range(attn_probs.shape[0]):
                #        print('\t'.join(str(val) for val in list(attn_probs[k, :])))

                upper_bounds -= attn
                #k_attn = 1
                #upper_bounds = torch.max(upper_bounds - k_attn * attn, Variable(torch.zeros(upper_bounds.size(0), upper_bounds.size(1)).cuda()))
                # if np.any(upper_bounds.cpu().data.numpy()<1):
                #     print("upper bounds less than 1.0")
                # print("attn: ", attn)
                # print("upper_bounds: ", upper_bounds)

                if self.context_gate is not None:
                    output = self.context_gate(
                        emb_t, rnn_output, attn_output
                    )
                    output = self.dropout(output)
                else:
                    output = self.dropout(attn_output)
                outputs += [output]
                attns["std"] += [attn]

                # COVERAGE
                if self._coverage:
                    coverage = (coverage + attn) if coverage else attn
                    attns["coverage"] += [coverage]

                # COPY
                if self._copy:
                    _, copy_attn = self.copy_attn(output,
                                                  context.transpose(0, 1))
                    attns["copy"] += [copy_attn]
                if self.exhaustion_loss:
                    attns["upper_bounds"] += [upper_bounds]
	    if self.supervised_fertility:	
		attns["true_fertility_vals"] += [true_fertility_vals]
		attns["predicted_fertility_vals"] += [predicted_fertility_vals]
            state = RNNDecoderState(hidden, output.unsqueeze(0),
                                    coverage.unsqueeze(0)
                                    if coverage is not None else None,
                                    upper_bounds)
            outputs = torch.stack(outputs)
            for k in attns:
                attns[k] = torch.stack(attns[k])
        return outputs, state, attns, upper_bounds


class NMTModel(nn.Module):
    def __init__(self, encoder, decoder, multigpu=False):
        self.multigpu = multigpu
        super(NMTModel, self).__init__()
        self.encoder = encoder
        self.decoder = decoder

    def _fix_enc_hidden(self, h):
        """
        The encoder hidden is  (layers*directions) x batch x dim
        We need to convert it to layers x batch x (directions*dim)
        """
        if self.encoder.num_directions == 2:
            h = torch.cat([h[0:h.size(0):2], h[1:h.size(0):2]], 2)
        return h

    def init_decoder_state(self, context, enc_hidden):
        if self.decoder.decoder_layer == "transformer":
            return TransformerDecoderState()
        elif isinstance(enc_hidden, tuple):
            dec = RNNDecoderState(tuple([self._fix_enc_hidden(enc_hidden[i])
                                         for i in range(len(enc_hidden))]))
        else:
            dec = RNNDecoderState(self._fix_enc_hidden(enc_hidden))
        dec.init_input_feed(context, self.decoder.hidden_size)
        return dec

    def forward(self, src, tgt, lengths, dec_state=None, fert_dict=None, fert_sents=None):
        """
        Args:
            src, tgt, lengths
            dec_state: A decoder state object

        Returns:
            outputs (FloatTensor): (len x batch x rnn_size) -- Decoder outputs.
            attns (FloatTensor): Dictionary of (src_len x batch)
            dec_hidden (FloatTensor): tuple (1 x batch x rnn_size)
                                      Init hidden state
        """
        src = src
        tgt = tgt[:-1]  # exclude last target from inputs
        #print("src:", src)
        enc_hidden, context, fertility_vals = self.encoder(src, lengths)
        enc_state = self.init_decoder_state(context, enc_hidden)
        out, dec_state, attns, upper_bounds = self.decoder(tgt, src, context,
                                             enc_state if dec_state is None
                                             else dec_state, fertility_vals, 
                                             fert_dict, fertility_sents)
        if self.multigpu:
            # Not yet supported on multi-gpu
            dec_state = None
            attns = None
        return out, attns, dec_state, upper_bounds


class DecoderState(object):
    def detach(self):
        for h in self.all:
            if h is not None:
                h.detach_()

    def repeatBeam_(self, beamSize):
        self._resetAll([Variable(e.data.repeat(1, beamSize, 1))
                        for e in self.all])

    def beamUpdate_(self, idx, positions, beamSize):
        for e in self.all:
            a, br, d = e.size()
            sentStates = e.view(a, beamSize, br // beamSize, d)[:, :, idx]
            sentStates.data.copy_(
                sentStates.data.index_select(1, positions))

class RNNDecoderState(DecoderState):
    def __init__(self, rnnstate, input_feed=None, coverage=None,
                 attn_upper_bounds=None):
        # all objects are X x batch x dim
        # or X x (beam * sent) for beam search
        if not isinstance(rnnstate, tuple):
            self.hidden = (rnnstate,)
        else:
            self.hidden = rnnstate
        self.input_feed = input_feed
        self.coverage = coverage
        self.attn_upper_bounds = attn_upper_bounds
        self.all = self.hidden + (self.input_feed,)

    def init_input_feed(self, context, rnn_size):
        batch_size = context.size(1)
        h_size = (batch_size, rnn_size)
        self.input_feed = Variable(context.data.new(*h_size).zero_(),
                                   requires_grad=False).unsqueeze(0)
        self.all = self.hidden + (self.input_feed,)

    def _resetAll(self, all):
        vars = [Variable(a.data if isinstance(a, Variable) else a,
                         volatile=True) for a in all]
        self.hidden = tuple(vars[:-1])
        self.input_feed = vars[-1]
        self.all = self.hidden + (self.input_feed,)

    def beamUpdate_(self, idx, positions, beamSize):
        # I'm overriding this method to handle the upper bounds in the beam
        # updates. May be simpler to add this as part of self.all and not
        # do the overriding.
        #import pdb; pdb.set_trace()
        DecoderState.beamUpdate_(self, idx, positions, beamSize)
        if self.attn_upper_bounds is not None:
            e = self.attn_upper_bounds
            br, d = e.size()
            sentStates = e.view(beamSize, br // beamSize, d)[:, idx]
            sentStates.data.copy_(
                sentStates.data.index_select(0, positions))

class TransformerDecoderState(DecoderState):
    def __init__(self, input=None):
        # all objects are X x batch x dim
        # or X x (beam * sent) for beam search
        self.previous_input = input
        self.all = (self.previous_input,)

    def _resetAll(self, all):
        vars = [(Variable(a.data if isinstance(a, Variable) else a,
                          volatile=True))
                for a in all]
        self.previous_input = vars[0]
        self.all = (self.previous_input,)

    def repeatBeam_(self, beamSize):
        pass<|MERGE_RESOLUTION|>--- conflicted
+++ resolved
@@ -127,27 +127,21 @@
 
         self.fertility = opt.fertility
         self.predict_fertility = opt.predict_fertility
+        #opt.supervised_fertility = False
 	self.supervised_fertility = opt.supervised_fertility
 
         self.use_sigmoid_fertility = False # True
         if self.predict_fertility:
-<<<<<<< HEAD
           if self.use_sigmoid_fertility:
               self.fertility_out = nn.Linear(self.hidden_size * self.num_directions + input_size, 1)
           else:
               self.fertility_linear = nn.Linear(self.hidden_size * self.num_directions + input_size, 2 * self.hidden_size * self.num_directions)
               self.fertility_linear_2 = nn.Linear(2 * self.hidden_size * self.num_directions, 2 * self.hidden_size * self.num_directions)
               self.fertility_out = nn.Linear(2 * self.hidden_size * self.num_directions, 1, bias=False)
-
-=======
-          self.fertility_linear = nn.Linear(self.hidden_size * self.num_directions + input_size, 2 * self.hidden_size * self.num_directions)
-          self.fertility_linear_2 = nn.Linear(2 * self.hidden_size * self.num_directions, 2 * self.hidden_size * self.num_directions)
-          self.fertility_out = nn.Linear(2 * self.hidden_size * self.num_directions, 1, bias=False)
         elif self.supervised_fertility:
 	  self.sup_linear = nn.Linear(self.hidden_size * self.num_directions, self.hidden_size)
 	  self.sup_linear_2 = nn.Linear(self.hidden_size, 1, bias=False)
 	
->>>>>>> 4ccf104d
         self.guided_fertility = opt.guided_fertility
 
     def forward(self, input, lengths=None, hidden=None):
