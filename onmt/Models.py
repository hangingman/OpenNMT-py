--- conflicted
+++ resolved
@@ -127,15 +127,10 @@
 
         self.fertility = opt.fertility
         self.predict_fertility = opt.predict_fertility
-<<<<<<< HEAD
 	if 'supervised_fertility' in opt:
 		self.supervised_fertility = opt.supervised_fertility
 	else:
        		self.supervised_fertility = False
-=======
-        #opt.supervised_fertility = False
-	self.supervised_fertility = opt.supervised_fertility
->>>>>>> 2dc81b1b
 
         self.use_sigmoid_fertility = False # True
         if self.predict_fertility:
