--- conflicted
+++ resolved
@@ -94,10 +94,6 @@
              for i in range(num_layers)])
         self.layer_norm = nn.LayerNorm(d_model, eps=1e-6)
 
-<<<<<<< HEAD
-    def forward(self, src, lengths=None, **kwargs):
-        """ See :obj:`EncoderBase.forward()`"""
-=======
     @classmethod
     def from_opt(cls, opt, embeddings):
         """Alternate constructor."""
@@ -110,9 +106,8 @@
             embeddings,
             opt.max_relative_positions)
 
-    def forward(self, src, lengths=None):
+    def forward(self, src, lengths=None, **kwargs):
         """See :func:`EncoderBase.forward()`"""
->>>>>>> 518a19d4
         self._check_args(src, lengths)
 
         emb = self.embeddings(src)
