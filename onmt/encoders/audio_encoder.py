--- conflicted
+++ resolved
@@ -79,10 +79,6 @@
                     nn.MaxPool1d(enc_pooling[l + 1]))
             setattr(self, 'batchnorm_%d' % (l + 1), batchnorm)
 
-<<<<<<< HEAD
-    def forward(self, src, lengths=None, **kwargs):
-        "See :obj:`onmt.encoders.encoder.EncoderBase.forward()`"
-=======
     @classmethod
     def from_opt(cls, opt, embeddings=None):
         """Alternate constructor."""
@@ -99,9 +95,8 @@
             opt.dropout,
             opt.sample_rate,
             opt.window_size)
->>>>>>> 518a19d4
 
-    def forward(self, src, lengths=None):
+    def forward(self, src, lengths=None, **kwargs):
         """See :func:`onmt.encoders.encoder.EncoderBase.forward()`"""
         batch_size, _, nfft, t = src.size()
         src = src.transpose(0, 1).transpose(0, 3).contiguous() \
