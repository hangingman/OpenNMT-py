"""Define RNN-based encoders."""
import torch.nn as nn
import torch.nn.functional as F

from torch.nn.utils.rnn import pack_padded_sequence as pack
from torch.nn.utils.rnn import pad_packed_sequence as unpack

from onmt.encoders.encoder import EncoderBase
from onmt.utils.rnn_factory import rnn_factory


class RNNEncoder(EncoderBase):
    """ A generic recurrent neural network encoder.

    Args:
       rnn_type (str):
          style of recurrent unit to use, one of [RNN, LSTM, GRU, SRU]
       bidirectional (bool) : use a bidirectional RNN
       num_layers (int) : number of stacked layers
       hidden_size (int) : hidden size of each layer
       dropout (float) : dropout value for :class:`torch.nn.Dropout`
       embeddings (onmt.modules.Embeddings): embedding module to use
    """

    def __init__(self, rnn_type, bidirectional, num_layers,
                 hidden_size, dropout=0.0, embeddings=None,
                 use_bridge=False):
        super(RNNEncoder, self).__init__()
        assert embeddings is not None

        num_directions = 2 if bidirectional else 1
        assert hidden_size % num_directions == 0
        hidden_size = hidden_size // num_directions
        self.embeddings = embeddings

        self.rnn, self.no_pack_padded_seq = \
            rnn_factory(rnn_type,
                        input_size=embeddings.embedding_size,
                        hidden_size=hidden_size,
                        num_layers=num_layers,
                        dropout=dropout,
                        bidirectional=bidirectional)

        # Initialize the bridge layer
        self.use_bridge = use_bridge
        if self.use_bridge:
            self._initialize_bridge(rnn_type,
                                    hidden_size,
                                    num_layers)

<<<<<<< HEAD
    def forward(self, src, lengths=None, **kwargs):
        "See :obj:`EncoderBase.forward()`"
=======
    @classmethod
    def from_opt(cls, opt, embeddings):
        """Alternate constructor."""
        return cls(
            opt.rnn_type,
            opt.brnn,
            opt.enc_layers,
            opt.enc_rnn_size,
            opt.dropout,
            embeddings,
            opt.bridge)

    def forward(self, src, lengths=None):
        """See :func:`EncoderBase.forward()`"""
>>>>>>> 518a19d4
        self._check_args(src, lengths)

        emb = self.embeddings(src)
        # s_len, batch, emb_dim = emb.size()

        packed_emb = emb
        if lengths is not None and not self.no_pack_padded_seq:
            # Lengths data is wrapped inside a Tensor.
            lengths_list = lengths.view(-1).tolist()
            packed_emb = pack(emb, lengths_list)

        memory_bank, encoder_final = self.rnn(packed_emb)

        if lengths is not None and not self.no_pack_padded_seq:
            memory_bank = unpack(memory_bank)[0]

        if self.use_bridge:
            encoder_final = self._bridge(encoder_final)
        return encoder_final, memory_bank, lengths

    def _initialize_bridge(self, rnn_type,
                           hidden_size,
                           num_layers):

        # LSTM has hidden and cell state, other only one
        number_of_states = 2 if rnn_type == "LSTM" else 1
        # Total number of states
        self.total_hidden_dim = hidden_size * num_layers

        # Build a linear layer for each
        self.bridge = nn.ModuleList([nn.Linear(self.total_hidden_dim,
                                               self.total_hidden_dim,
                                               bias=True)
                                     for _ in range(number_of_states)])

    def _bridge(self, hidden):
        """Forward hidden state through bridge."""
        def bottle_hidden(linear, states):
            """
            Transform from 3D to 2D, apply linear and return initial size
            """
            size = states.size()
            result = linear(states.view(-1, self.total_hidden_dim))
            return F.relu(result).view(size)

        if isinstance(hidden, tuple):  # LSTM
            outs = tuple([bottle_hidden(layer, hidden[ix])
                          for ix, layer in enumerate(self.bridge)])
        else:
            outs = bottle_hidden(self.bridge[0], hidden)
        return outs<|MERGE_RESOLUTION|>--- conflicted
+++ resolved
@@ -48,10 +48,6 @@
                                     hidden_size,
                                     num_layers)
 
-<<<<<<< HEAD
-    def forward(self, src, lengths=None, **kwargs):
-        "See :obj:`EncoderBase.forward()`"
-=======
     @classmethod
     def from_opt(cls, opt, embeddings):
         """Alternate constructor."""
@@ -64,9 +60,8 @@
             embeddings,
             opt.bridge)
 
-    def forward(self, src, lengths=None):
+    def forward(self, src, lengths=None, **kwargs):
         """See :func:`EncoderBase.forward()`"""
->>>>>>> 518a19d4
         self._check_args(src, lengths)
 
         emb = self.embeddings(src)
