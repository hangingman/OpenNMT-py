"""Image Encoder."""
import torch.nn as nn
import torch.nn.functional as F
import torch

from onmt.encoders.encoder import EncoderBase


class ImageEncoder(EncoderBase):
    """A simple encoder CNN -> RNN for image src.

    Args:
        num_layers (int): number of encoder layers.
        bidirectional (bool): bidirectional encoder.
        rnn_size (int): size of hidden states of the rnn.
        dropout (float): dropout probablity.
    """

    def __init__(self, num_layers, bidirectional, rnn_size, dropout,
                 image_chanel_size=3):
        super(ImageEncoder, self).__init__()
        self.num_layers = num_layers
        self.num_directions = 2 if bidirectional else 1
        self.hidden_size = rnn_size

        self.layer1 = nn.Conv2d(image_chanel_size, 64, kernel_size=(3, 3),
                                padding=(1, 1), stride=(1, 1))
        self.layer2 = nn.Conv2d(64, 128, kernel_size=(3, 3),
                                padding=(1, 1), stride=(1, 1))
        self.layer3 = nn.Conv2d(128, 256, kernel_size=(3, 3),
                                padding=(1, 1), stride=(1, 1))
        self.layer4 = nn.Conv2d(256, 256, kernel_size=(3, 3),
                                padding=(1, 1), stride=(1, 1))
        self.layer5 = nn.Conv2d(256, 512, kernel_size=(3, 3),
                                padding=(1, 1), stride=(1, 1))
        self.layer6 = nn.Conv2d(512, 512, kernel_size=(3, 3),
                                padding=(1, 1), stride=(1, 1))

        self.batch_norm1 = nn.BatchNorm2d(256)
        self.batch_norm2 = nn.BatchNorm2d(512)
        self.batch_norm3 = nn.BatchNorm2d(512)

        src_size = 512
        self.rnn = nn.LSTM(src_size, int(rnn_size / self.num_directions),
                           num_layers=num_layers,
                           dropout=dropout,
                           bidirectional=bidirectional)
        self.pos_lut = nn.Embedding(1000, src_size)

    @classmethod
    def from_opt(cls, opt, embeddings=None):
        """Alternate constructor."""
        if embeddings is not None:
            raise ValueError("Cannot use embeddings with ImageEncoder.")
        # why is the model_opt.__dict__ check necessary?
        if "image_channel_size" not in opt.__dict__:
            image_channel_size = 3
        else:
            image_channel_size = opt.image_channel_size
        return cls(
            opt.enc_layers,
            opt.brnn,
            opt.enc_rnn_size,
            opt.dropout,
            image_channel_size
        )

    def load_pretrained_vectors(self, opt):
        """Pass in needed options only when modify function definition."""
        pass

<<<<<<< HEAD
    def forward(self, src, lengths=None, **kwargs):
        "See :obj:`onmt.encoders.encoder.EncoderBase.forward()`"
=======
    def forward(self, src, lengths=None):
        """See :func:`onmt.encoders.encoder.EncoderBase.forward()`"""
>>>>>>> 518a19d4

        batch_size = src.size(0)
        # (batch_size, 64, imgH, imgW)
        # layer 1
        src = F.relu(self.layer1(src[:, :, :, :] - 0.5), True)

        # (batch_size, 64, imgH/2, imgW/2)
        src = F.max_pool2d(src, kernel_size=(2, 2), stride=(2, 2))

        # (batch_size, 128, imgH/2, imgW/2)
        # layer 2
        src = F.relu(self.layer2(src), True)

        # (batch_size, 128, imgH/2/2, imgW/2/2)
        src = F.max_pool2d(src, kernel_size=(2, 2), stride=(2, 2))

        #  (batch_size, 256, imgH/2/2, imgW/2/2)
        # layer 3
        # batch norm 1
        src = F.relu(self.batch_norm1(self.layer3(src)), True)

        # (batch_size, 256, imgH/2/2, imgW/2/2)
        # layer4
        src = F.relu(self.layer4(src), True)

        # (batch_size, 256, imgH/2/2/2, imgW/2/2)
        src = F.max_pool2d(src, kernel_size=(1, 2), stride=(1, 2))

        # (batch_size, 512, imgH/2/2/2, imgW/2/2)
        # layer 5
        # batch norm 2
        src = F.relu(self.batch_norm2(self.layer5(src)), True)

        # (batch_size, 512, imgH/2/2/2, imgW/2/2/2)
        src = F.max_pool2d(src, kernel_size=(2, 1), stride=(2, 1))

        # (batch_size, 512, imgH/2/2/2, imgW/2/2/2)
        src = F.relu(self.batch_norm3(self.layer6(src)), True)

        # # (batch_size, 512, H, W)
        all_outputs = []
        for row in range(src.size(2)):
            inp = src[:, :, row, :].transpose(0, 2) \
                .transpose(1, 2)
            row_vec = torch.Tensor(batch_size).type_as(inp.data) \
                .long().fill_(row)
            pos_emb = self.pos_lut(row_vec)
            with_pos = torch.cat(
                (pos_emb.view(1, pos_emb.size(0), pos_emb.size(1)), inp), 0)
            outputs, hidden_t = self.rnn(with_pos)
            all_outputs.append(outputs)
        out = torch.cat(all_outputs, 0)

        return hidden_t, out, lengths<|MERGE_RESOLUTION|>--- conflicted
+++ resolved
@@ -69,13 +69,8 @@
         """Pass in needed options only when modify function definition."""
         pass
 
-<<<<<<< HEAD
     def forward(self, src, lengths=None, **kwargs):
-        "See :obj:`onmt.encoders.encoder.EncoderBase.forward()`"
-=======
-    def forward(self, src, lengths=None):
         """See :func:`onmt.encoders.encoder.EncoderBase.forward()`"""
->>>>>>> 518a19d4
 
         batch_size = src.size(0)
         # (batch_size, 64, imgH, imgW)
