--- conflicted
+++ resolved
@@ -219,24 +219,12 @@
             stats = onmt.utils.Statistics()
 
             for batch in valid_iter:
-<<<<<<< HEAD
-                src = inputters.make_features(batch, 'src', self.data_type)
-                if self.data_type == 'text':
-                    _, src_lengths = batch.src
-                elif self.data_type == 'audio':
-                    src_lengths = batch.src_lengths
-                else:
-                    src_lengths = None
+                src, src_lengths = inputters.make_features(batch, 'src')
+                tgt, _ = inputters.make_features(batch, 'tgt')
 
                 kwargs = {}
                 if hasattr(batch, 'segments_ids'):
                     kwargs['segments_ids'] = batch.segments_ids
-
-                tgt = inputters.make_features(batch, 'tgt')
-=======
-                src, src_lengths = inputters.make_features(batch, 'src')
-                tgt, _ = inputters.make_features(batch, 'tgt')
->>>>>>> d94e6afa
 
                 # F-prop through the model.
                 outputs, attns = self.model(src, tgt, src_lengths, **kwargs)
@@ -268,16 +256,12 @@
 
             src, src_lengths = inputters.make_features(batch, 'src')
 
-<<<<<<< HEAD
+            # this method unsqueezes its input
+            tgt_outer, _ = inputters.make_features(batch, 'tgt')
+
             kwargs = {}
             if hasattr(batch, 'segments_ids'):
                 kwargs['segments_ids'] = batch.segments_ids
-
-            tgt_outer = inputters.make_features(batch, 'tgt')
-=======
-            # this method unsqueezes its input
-            tgt_outer, _ = inputters.make_features(batch, 'tgt')
->>>>>>> d94e6afa
 
             bptt = False
             for j in range(0, target_size-1, trunc_size):
@@ -287,13 +271,9 @@
                 # 2. F-prop all but generator.
                 if self.grad_accum_count == 1:
                     self.model.zero_grad()
-<<<<<<< HEAD
-                outputs, attns = \
-                    self.model(src, tgt, src_lengths, **kwargs)
-=======
-                outputs, attns = self.model(src, tgt, src_lengths, bptt=bptt)
+                outputs, attns = self.model(src, tgt, src_lengths,
+                                            bptt=bptt, **kwargs)
                 bptt = True
->>>>>>> d94e6afa
 
                 # 3. Compute loss in shards for memory efficiency.
                 batch_stats = self.train_loss.sharded_compute_loss(
