"""
    This is the loadable seq2seq trainer library that is
    in charge of training details, loss compute, and statistics.
    See train.py for a use case of this library.

    Note: To make this a general library, we implement *only*
          mechanism things here(i.e. what to do), and leave the strategy
          things to users(i.e. how to do it). Also see train.py(one of the
          users of this library) for the strategy things we do.
"""

from __future__ import division

import onmt.inputters as inputters
import onmt.utils
import torch
from onmt.utils.logging import logger


def build_trainer(opt, device_id, model, fields,
                  optim, data_type, model_saver=None):
    """
    Simplify `Trainer` creation based on user `opt`s*

    Args:
        opt (:obj:`Namespace`): user options (usually from argument parsing)
        model (:obj:`onmt.models.NMTModel`): the model to train
        fields (dict): dict of fields
        optim (:obj:`onmt.utils.Optimizer`): optimizer used during training
        data_type (str): string describing the type of data
            e.g. "text", "img", "audio"
        model_saver(:obj:`onmt.models.ModelSaverBase`): the utility object
            used to save the model
    """

    train_loss = onmt.utils.loss.build_loss_compute(
        model, fields["tgt"].vocab, opt)
    valid_loss = onmt.utils.loss.build_loss_compute(
        model, fields["tgt"].vocab, opt, train=False)

    trunc_size = opt.truncated_decoder  # Badly named...
    shard_size = opt.max_generator_batches
    norm_method = opt.normalization
    grad_accum_count = opt.accum_count
    n_gpu = opt.world_size
    if device_id >= 0:
        gpu_rank = opt.gpu_ranks[device_id]
    else:
        gpu_rank = 0
        n_gpu = 0
    gpu_verbose_level = opt.gpu_verbose_level

    report_manager = onmt.utils.build_report_manager(opt)

    if opt.lm:
        trainer = onmt.LanguageModelTrainer(
            model, train_loss, valid_loss, optim, trunc_size,
            shard_size, data_type, norm_method,
            grad_accum_count, n_gpu, gpu_rank,
            gpu_verbose_level, report_manager,
            model_saver=model_saver)
    elif opt.ape:
        trainer = onmt.APETrainer(
            model, train_loss, valid_loss, optim, trunc_size,
            shard_size, data_type, norm_method,
            grad_accum_count, n_gpu, gpu_rank,
            gpu_verbose_level, report_manager,
            model_saver=model_saver,
            use_elmo=opt.use_elmo)
    else:
        trainer = onmt.Trainer(
            model, train_loss, valid_loss, optim, trunc_size,
            shard_size, data_type, norm_method,
            grad_accum_count, n_gpu, gpu_rank,
            gpu_verbose_level, report_manager,
            model_saver=model_saver,
            use_elmo=opt.use_elmo)

    return trainer


class Trainer(object):
    """
    Class that controls the training process.

    Args:
            model(:py:class:`onmt.models.model.NMTModel`): translation model
                to train
            train_loss(:obj:`onmt.utils.loss.LossComputeBase`):
               training loss computation
            valid_loss(:obj:`onmt.utils.loss.LossComputeBase`):
               training loss computation
            optim(:obj:`onmt.utils.optimizers.Optimizer`):
               the optimizer responsible for update
            trunc_size(int): length of truncated back propagation through time
            shard_size(int): compute loss in shards of this size for efficiency
            data_type(string): type of the source input: [text|img|audio]
            norm_method(string): normalization methods: [sents|tokens]
            grad_accum_count(int): accumulate gradients this many times.
            report_manager(:obj:`onmt.utils.ReportMgrBase`):
                the object that creates reports, or None
            model_saver(:obj:`onmt.models.ModelSaverBase`): the saver is
                used to save a checkpoint.
                Thus nothing will be saved if this parameter is None
    """

    def __init__(self, model, train_loss, valid_loss, optim,
                 trunc_size=0, shard_size=32, data_type='text',
                 norm_method="sents", grad_accum_count=1, n_gpu=1, gpu_rank=1,
                 gpu_verbose_level=0, report_manager=None, model_saver=None,
                 use_elmo=False):
        # Basic attributes.
        self.model = model
        self.train_loss = train_loss
        self.valid_loss = valid_loss
        self.optim = optim
        self.trunc_size = trunc_size
        self.shard_size = shard_size
        self.data_type = data_type
        self.norm_method = norm_method
        self.grad_accum_count = grad_accum_count
        self.n_gpu = n_gpu
        self.gpu_rank = gpu_rank
        self.gpu_verbose_level = gpu_verbose_level
        self.report_manager = report_manager
        self.model_saver = model_saver
        self.use_elmo = use_elmo

        assert grad_accum_count > 0
        if grad_accum_count > 1:
            assert(self.trunc_size == 0), \
                """To enable accumulated gradients,
                   you must disable target sequence truncating."""

        # Set model in training mode.
        self.model.train()

    def train(self, train_iter_fct, valid_iter_fct, train_steps, valid_steps):
        """
        The main training loops.
        by iterating over training data (i.e. `train_iter_fct`)
        and running validation (i.e. iterating over `valid_iter_fct`

        Args:
            train_iter_fct(function): a function that returns the train
                iterator. e.g. something like
                train_iter_fct = lambda: generator(*args, **kwargs)
            valid_iter_fct(function): same as train_iter_fct, for valid data
            train_steps(int):
            valid_steps(int):
            save_checkpoint_steps(int):

        Return:
            None
        """
        logger.info('Start training...')

        step = self.optim._step + 1
        true_batchs = []
        accum = 0
        normalization = 0
        train_iter = train_iter_fct()

        total_stats = onmt.utils.Statistics()
        report_stats = onmt.utils.Statistics()
        self._start_report_manager(start_time=total_stats.start_time)

        while step <= train_steps:

            reduce_counter = 0
            for i, batch in enumerate(train_iter):
                if self.n_gpu == 0 or (i % self.n_gpu == self.gpu_rank):
                    if self.gpu_verbose_level > 1:
                        logger.info("GpuRank %d: index: %d accum: %d"
                                    % (self.gpu_rank, i, accum))

                    true_batchs.append(batch)

                    if self.norm_method == "tokens":
                        num_tokens = batch.tgt[1:].ne(
                            self.train_loss.padding_idx).sum()
                        normalization += num_tokens.item()
                    else:
                        normalization += batch.batch_size
                    accum += 1
                    if accum == self.grad_accum_count:
                        reduce_counter += 1
                        if self.gpu_verbose_level > 0:
                            logger.info("GpuRank %d: reduce_counter: %d \
                                        n_minibatch %d"
                                        % (self.gpu_rank, reduce_counter,
                                           len(true_batchs)))
                        if self.n_gpu > 1:
                            normalization = sum(onmt.utils.distributed
                                                .all_gather_list
                                                (normalization))

                        self._gradient_accumulation(
                            true_batchs, normalization, total_stats,
                            report_stats)

                        report_stats = self._maybe_report_training(
                            step, train_steps,
                            self.optim.learning_rate,
                            report_stats)

                        true_batchs = []
                        accum = 0
                        normalization = 0
                        if (step % valid_steps == 0):
                            if self.gpu_verbose_level > 0:
                                logger.info('GpuRank %d: validate step %d'
                                            % (self.gpu_rank, step))
                            valid_iter = valid_iter_fct()
                            valid_stats = self.validate(valid_iter)
                            if self.gpu_verbose_level > 0:
                                logger.info('GpuRank %d: gather valid stat \
                                            step %d' % (self.gpu_rank, step))
                            valid_stats = self._maybe_gather_stats(valid_stats)
                            if self.gpu_verbose_level > 0:
                                logger.info('GpuRank %d: report stat step %d'
                                            % (self.gpu_rank, step))
                            self._report_step(self.optim.learning_rate,
                                              step, valid_stats=valid_stats)

                        if self.gpu_rank == 0:
                            self._maybe_save(step)
                        step += 1
                        if step > train_steps:
                            break
            if self.gpu_verbose_level > 0:
                logger.info('GpuRank %d: we completed an epoch \
                            at step %d' % (self.gpu_rank, step))
            train_iter = train_iter_fct()

        return total_stats

    def validate(self, valid_iter):
        """ Validate model.
            valid_iter: validate data iterator
        Returns:
            :obj:`nmt.Statistics`: validation loss statistics
        """
        # Set model in validating mode.
        self.model.eval()

        stats = onmt.utils.Statistics()

        for batch in valid_iter:
            src = inputters.make_features(batch, 'src', self.data_type)
            if self.data_type == 'text':
                _, src_lengths = batch.src
            else:
                src_lengths = None

            if self.use_elmo:
                char_src = inputters.make_features(batch, 'char_src')
                # (target_size, batch_size, max_char_src, n_feat)
                char_src = char_src.permute(1, 0, 3, 2).contiguous()
            else:
                char_src = None

            tgt = inputters.make_features(batch, 'tgt')

            # F-prop through the model.
            outputs, attns, _ = self.model(src, tgt, src_lengths,
                                           char_src=char_src)

            # Compute loss.
            batch_stats = self.valid_loss.monolithic_compute_loss(
                batch, outputs, attns)

            # Update statistics.
            stats.update(batch_stats)

        # Set model back to training mode.
        self.model.train()

        return stats

    def _gradient_accumulation(self, true_batchs, normalization, total_stats,
                               report_stats):
        if self.grad_accum_count > 1:
            self.model.zero_grad()

        for batch in true_batchs:
            target_size = batch.tgt.size(0)
            # Truncated BPTT: reminder not compatible with accum > 1
            if self.trunc_size:
                trunc_size = self.trunc_size
            else:
                trunc_size = target_size

            dec_state = None
            src = inputters.make_features(batch, 'src', self.data_type)
            if self.data_type == 'text':
                _, src_lengths = batch.src
                report_stats.n_src_words += src_lengths.sum().item()
            else:
                src_lengths = None

            if self.use_elmo:
                char_src = inputters.make_features(batch, 'char_src')
                # (target_size, batch_size, max_char_src, n_feat)
                char_src = char_src.permute(1, 0, 3, 2).contiguous()
            else:
                char_src = None

            tgt_outer = inputters.make_features(batch, 'tgt')

            for j in range(0, target_size-1, trunc_size):
                # 1. Create truncated target.
                tgt = tgt_outer[j: j + trunc_size]

                # 2. F-prop all but generator.
                if self.grad_accum_count == 1:
                    self.model.zero_grad()
                outputs, attns, dec_state = \
                    self.model(src, tgt, src_lengths, dec_state,
                               char_src=char_src)

                # 3. Compute loss in shards for memory efficiency.
                batch_stats = self.train_loss.sharded_compute_loss(
                    batch, outputs, attns, j,
                    trunc_size, self.shard_size, normalization)
                total_stats.update(batch_stats)
                report_stats.update(batch_stats)

                # 4. Update the parameters and statistics.
                if self.grad_accum_count == 1:
                    # Multi GPU gradient gather
                    if self.n_gpu > 1:
                        grads = [p.grad.data for p in self.model.parameters()
                                 if p.requires_grad
                                 and p.grad is not None]
                        onmt.utils.distributed.all_reduce_and_rescale_tensors(
                            grads, float(1))
                    self.optim.step()

                # If truncated, don't backprop fully.
                if dec_state is not None:
                    dec_state.detach()

<<<<<<< HEAD
        # 3.bis Multi GPU gradient gather
        if self.n_gpu > 1:
            grads = [p.grad.data for p in self.model.parameters()
                     if p.requires_grad and p.grad is not None]
            onmt.utils.distributed.all_reduce_and_rescale_tensors(
                grads, float(1))

        # 4. Update the parameters and statistics.
        self.optim.step()
=======
        # in case of multi step gradient accumulation,
        # update only after accum batches
        if self.grad_accum_count > 1:
            if self.n_gpu > 1:
                grads = [p.grad.data for p in self.model.parameters()
                         if p.requires_grad
                         and p.grad is not None]
                onmt.utils.distributed.all_reduce_and_rescale_tensors(
                    grads, float(1))
            self.optim.step()
>>>>>>> beaf22ba

    def _start_report_manager(self, start_time=None):
        """
        Simple function to start report manager (if any)
        """
        if self.report_manager is not None:
            if start_time is None:
                self.report_manager.start()
            else:
                self.report_manager.start_time = start_time

    def _maybe_gather_stats(self, stat):
        """
        Gather statistics in multi-processes cases

        Args:
            stat(:obj:onmt.utils.Statistics): a Statistics object to gather
                or None (it returns None in this case)

        Returns:
            stat: the updated (or unchanged) stat object
        """
        if stat is not None and self.n_gpu > 1:
            return onmt.utils.Statistics.all_gather_stats(stat)
        return stat

    def _maybe_report_training(self, step, num_steps, learning_rate,
                               report_stats):
        """
        Simple function to report training stats (if report_manager is set)
        see `onmt.utils.ReportManagerBase.report_training` for doc
        """
        if self.report_manager is not None:
            return self.report_manager.report_training(
                step, num_steps, learning_rate, report_stats,
                multigpu=self.n_gpu > 1)

    def _report_step(self, learning_rate, step, train_stats=None,
                     valid_stats=None):
        """
        Simple function to report stats (if report_manager is set)
        see `onmt.utils.ReportManagerBase.report_step` for doc
        """
        if self.report_manager is not None:
            return self.report_manager.report_step(
                learning_rate, step, train_stats=train_stats,
                valid_stats=valid_stats)

    def _maybe_save(self, step):
        """
        Save the model if a model saver is set
        """
        if self.model_saver is not None:
            self.model_saver.maybe_save(step)


class LanguageModelTrainer(Trainer):

    def __init__(self, model, train_loss, valid_loss, optim,
                 trunc_size=0, shard_size=32, data_type='text',
                 norm_method="sents", grad_accum_count=1, n_gpu=1, gpu_rank=1,
                 gpu_verbose_level=0, report_manager=None, model_saver=None):
        super(LanguageModelTrainer, self).__init__(
                model, train_loss, valid_loss, optim, trunc_size, shard_size,
                data_type, norm_method, grad_accum_count, n_gpu, gpu_rank,
                gpu_verbose_level, report_manager, model_saver)

    def train(self, train_iter_fct, valid_iter_fct, train_steps, valid_steps):
        """
        The main training loops.
        by iterating over training data (i.e. `train_iter_fct`)
        and running validation (i.e. iterating over `valid_iter_fct`

        Args:
            train_iter_fct(function): a function that returns the train
                iterator. e.g. something like
                train_iter_fct = lambda: generator(*args, **kwargs)
            valid_iter_fct(function): same as train_iter_fct, for valid data
            train_steps(int):
            valid_steps(int):
            save_checkpoint_steps(int):

        Return:
            None
        """
        logger.info('Start training...')

        step = self.optim._step + 1
        true_batchs = []
        accum = 0
        normalization = 0
        hidden_state = None
        train_iter = train_iter_fct()

        total_stats = onmt.utils.Statistics()
        report_stats = onmt.utils.Statistics()
        self._start_report_manager(start_time=total_stats.start_time)

        while step <= train_steps:

            reduce_counter = 0
            for i, batch in enumerate(train_iter):
                if self.n_gpu == 0 or (i % self.n_gpu == self.gpu_rank):
                    if self.gpu_verbose_level > 1:
                        logger.info("GpuRank %d: index: %d accum: %d"
                                    % (self.gpu_rank, i, accum))
                    cur_dataset = train_iter.get_cur_dataset()
                    self.train_loss.cur_dataset = cur_dataset

                    true_batchs.append(batch)

                    if self.norm_method == "tokens":
                        num_tokens = batch.tgt[1:].data.view(-1) \
                                     .ne(self.train_loss.padding_idx).sum()
                        normalization += num_tokens
                    else:
                        normalization += batch.batch_size

                    accum += 1
                    if accum == self.grad_accum_count:
                        reduce_counter += 1
                        if self.gpu_verbose_level > 0:
                            logger.info("GpuRank %d: reduce_counter: %d \
                                        n_minibatch %d"
                                        % (self.gpu_rank, reduce_counter,
                                           len(true_batchs)))
                        if self.n_gpu > 1:
                            normalization = sum(onmt.utils.distributed
                                                .all_gather_list
                                                (normalization))

                        if hidden_state is not None:
                            # If the previous batch was of a different size,
                            # reset the hidden state
                            if hidden_state[0].shape[1] != batch.batch_size:
                                hidden_state = None

                        hidden_state = self._gradient_accumulation(
                            true_batchs, normalization, total_stats,
                            report_stats, hidden_state)

                        report_stats = self._maybe_report_training(
                            step, train_steps,
                            self.optim.learning_rate,
                            report_stats)

                        true_batchs = []
                        accum = 0
                        normalization = 0
                        if (step % valid_steps == 0):
                            if self.gpu_verbose_level > 0:
                                logger.info('GpuRank %d: validate step %d'
                                            % (self.gpu_rank, step))
                            valid_iter = valid_iter_fct()
                            valid_stats = self.validate(valid_iter)
                            if self.gpu_verbose_level > 0:
                                logger.info('GpuRank %d: gather valid stat \
                                            step %d' % (self.gpu_rank, step))
                            valid_stats = self._maybe_gather_stats(valid_stats)
                            if self.gpu_verbose_level > 0:
                                logger.info('GpuRank %d: report stat step %d'
                                            % (self.gpu_rank, step))
                            self._report_step(self.optim.learning_rate,
                                              step, valid_stats=valid_stats)

                        if self.gpu_rank == 0:
                            self._maybe_save(step)
                        step += 1
                        if step > train_steps:
                            break
            if self.gpu_verbose_level > 0:
                logger.info('GpuRank %d: we completed an epoch \
                            at step %d' % (self.gpu_rank, step))
            train_iter = train_iter_fct()

        return total_stats

    def validate(self, valid_iter):
        """ Validate model.
            valid_iter: validate data iterator
        Returns:
            :obj:`onmt.Statistics`: validation loss statistics
        """
        # Set model in validating mode.
        self.model.eval()

        stats = onmt.utils.Statistics()

        attns = None
        hidden_state = None

        with torch.no_grad():
            for batch in valid_iter:

                if hidden_state is not None:
                    # If the previous batch was of a different size,
                    # reset the hidden state
                    if hidden_state[0].shape[1] != batch.batch_size:
                        hidden_state = None

                cur_dataset = valid_iter.get_cur_dataset()
                self.valid_loss.cur_dataset = cur_dataset

                # 1. Create input
                if self.model.char_convs:
                    tgt = inputters.make_features(batch, 'char_tgt')
                    # (target_size, batch_size, max_char_tgt, n_feat)
                    tgt = tgt.permute(1, 0, 3, 2).contiguous()
                else:
                    tgt = inputters.make_features(batch, 'tgt')

                lengths = batch.tgt.ne(-1).sum(0)

                # F-prop through the model.
                outputs, hidden_state = self.model(tgt, lengths,
                                                   hidden_state)

                # Get last layer
                outputs = outputs[-1].contiguous()

                # Compute loss.
                batch_stats = self.valid_loss.monolithic_compute_loss(
                        batch, outputs, attns)
                # remove attns for lm

                # Update statistics.
                stats.update(batch_stats)

        # Set model back to training mode.
        self.model.train()

        return stats

    def _gradient_accumulation(self, true_batchs, normalization, total_stats,
                               report_stats, hidden_state):
        if self.grad_accum_count > 1:
            self.model.zero_grad()

        attns = None
        j = 0

        for batch in true_batchs:

            target_size = batch.tgt.size(0)
            trunc_size = target_size

            # 1. Create input
            if self.model.char_convs:
                tgt = inputters.make_features(batch, 'char_tgt')
                # (target_size, batch_size, max_char_tgt, n_feat)
                tgt = tgt.permute(1, 0, 3, 2).contiguous()
            else:
                tgt = inputters.make_features(batch, 'tgt')

            lengths = batch.tgt.ne(-1).sum(0)

            # 2. F-prop all but generator.
            if self.grad_accum_count == 1:
                self.model.zero_grad()

            outputs, hidden_state = self.model(tgt, lengths,
                                               hidden_state)

            # Get last layer
            outputs = outputs[-1].contiguous()

            # 3. Compute loss in shards for memory efficiency.
            batch_stats = self.train_loss.sharded_compute_loss(
                    batch, outputs, attns, j,
                    trunc_size, self.shard_size, normalization)
            total_stats.update(batch_stats)
            report_stats.update(batch_stats)

        # 4. Multi GPU gradient gather
        if self.n_gpu > 1:
            grads = [p.grad.data for p in self.model.parameters()
                     if p.requires_grad and p.grad is not None]
            onmt.utils.distributed.all_reduce_and_rescale_tensors(
                grads, float(1))

        # 4. Update the parameters and statistics.
        self.optim.step()

        return hidden_state


class APETrainer(Trainer):

    def __init__(self, model, train_loss, valid_loss, optim,
                 trunc_size=0, shard_size=32, data_type='text',
                 norm_method="sents", grad_accum_count=1, n_gpu=1, gpu_rank=1,
                 gpu_verbose_level=0, report_manager=None, model_saver=None,
                 use_elmo=False):
        super(APETrainer, self).__init__(
                model, train_loss, valid_loss, optim, trunc_size, shard_size,
                data_type, norm_method, grad_accum_count, n_gpu, gpu_rank,
                gpu_verbose_level, report_manager, model_saver, use_elmo)

    def validate(self, valid_iter):
        """ Validate model.
            valid_iter: validate data iterator
        Returns:
            :obj:`nmt.Statistics`: validation loss statistics
        """
        # Set model in validating mode.
        self.model.eval()

        stats = onmt.utils.Statistics()

        for batch in valid_iter:
            cur_dataset = valid_iter.get_cur_dataset()
            self.valid_loss.cur_dataset = cur_dataset

            src = inputters.make_features(batch, 'src', self.data_type)
            src = src.unsqueeze(-1)
            _, src_lengths = batch.src

            mt = inputters.make_features(batch, 'mt', self.data_type)
            mt = mt.unsqueeze(-1)
            _, mt_lengths = batch.mt

            if self.use_elmo:
                char_src = inputters.make_features(batch, 'char_src')
                # (target_size, batch_size, max_char_src, n_feat)
                char_src = char_src.permute(1, 0, 3, 2).contiguous()

                char_mt = inputters.make_features(batch, 'char_mt')
                # (target_size, batch_size, max_char_mt, n_feat)
                char_mt = char_mt.permute(1, 0, 3, 2).contiguous()
            else:
                char_src = char_mt = None

            tgt = inputters.make_features(batch, 'tgt')

            # F-prop through the model.
            outputs, attns, _ = self.model(src, mt, tgt, src_lengths,
                                           mt_lengths,
                                           char_src=char_src,
                                           char_mt=char_mt)

            # Compute loss.
            batch_stats = self.valid_loss.monolithic_compute_loss(
                batch, outputs, attns)

            # Update statistics.
            stats.update(batch_stats)

        # Set model back to training mode.
        self.model.train()

        return stats

    def _gradient_accumulation(self, true_batchs, normalization, total_stats,
                               report_stats):
        if self.grad_accum_count > 1:
            self.model.zero_grad()

        for batch in true_batchs:
            target_size = batch.tgt.size(0)
            # Truncated BPTT
            if self.trunc_size:
                trunc_size = self.trunc_size
            else:
                trunc_size = target_size

            dec_state = None
            src = inputters.make_features(batch, 'src', self.data_type)
            src = src.unsqueeze(-1)
            _, src_lengths = batch.src
            report_stats.n_src_words += src_lengths.sum().item()

            mt = inputters.make_features(batch, 'mt', self.data_type)
            mt = mt.unsqueeze(-1)
            _, mt_lengths = batch.mt

            if self.use_elmo:
                char_src = inputters.make_features(batch, 'char_src')
                # (target_size, batch_size, max_char_src, n_feat)
                char_src = char_src.permute(1, 0, 3, 2).contiguous()

                char_mt = inputters.make_features(batch, 'char_mt')
                # (target_size, batch_size, max_char_mt, n_feat)
                char_mt = char_mt.permute(1, 0, 3, 2).contiguous()
            else:
                char_src = char_mt = None

            tgt_outer = inputters.make_features(batch, 'tgt')

            for j in range(0, target_size-1, trunc_size):
                # 1. Create truncated target.
                tgt = tgt_outer[j: j + trunc_size]

                # 2. F-prop all but generator.
                if self.grad_accum_count == 1:
                    self.model.zero_grad()
                outputs, attns, dec_state = \
                    self.model(src, mt, tgt, src_lengths, mt_lengths,
                               dec_state,
                               char_src=char_src, char_mt=char_mt)

                # 3. Compute loss in shards for memory efficiency.
                batch_stats = self.train_loss.sharded_compute_loss(
                    batch, outputs, attns, j,
                    trunc_size, self.shard_size, normalization)
                total_stats.update(batch_stats)
                report_stats.update(batch_stats)

                # If truncated, don't backprop fully.
                if dec_state is not None:
                    dec_state.detach()

        # 3.bis Multi GPU gradient gather
        if self.n_gpu > 1:
            grads = [p.grad.data for p in self.model.parameters()
                     if p.requires_grad and p.grad is not None]
            onmt.utils.distributed.all_reduce_and_rescale_tensors(
                grads, float(1))

        # 4. Update the parameters and statistics.
        self.optim.step()<|MERGE_RESOLUTION|>--- conflicted
+++ resolved
@@ -341,17 +341,6 @@
                 if dec_state is not None:
                     dec_state.detach()
 
-<<<<<<< HEAD
-        # 3.bis Multi GPU gradient gather
-        if self.n_gpu > 1:
-            grads = [p.grad.data for p in self.model.parameters()
-                     if p.requires_grad and p.grad is not None]
-            onmt.utils.distributed.all_reduce_and_rescale_tensors(
-                grads, float(1))
-
-        # 4. Update the parameters and statistics.
-        self.optim.step()
-=======
         # in case of multi step gradient accumulation,
         # update only after accum batches
         if self.grad_accum_count > 1:
@@ -362,7 +351,6 @@
                 onmt.utils.distributed.all_reduce_and_rescale_tensors(
                     grads, float(1))
             self.optim.step()
->>>>>>> beaf22ba
 
     def _start_report_manager(self, start_time=None):
         """
