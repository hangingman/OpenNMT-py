--- conflicted
+++ resolved
@@ -300,7 +300,6 @@
 
 
 def _build_field_vocab(field, counter, **kwargs):
-<<<<<<< HEAD
     if field.unk_token is None:
         tokenizer = BertTokenizer.from_pretrained('bert-base-cased',
                                                   do_lower_case=True)
@@ -318,19 +317,12 @@
         field.pad_token = '[PAD]'
         field.unk_token = '[UNK]'
     else:
-        specials = list(OrderedDict.fromkeys(
-            tok for tok in [field.unk_token, field.pad_token, field.init_token,
-                            field.eos_token]
-            if tok is not None))
+        # this is basically copy-pasted from torchtext.
+        all_specials = [
+            field.unk_token, field.pad_token, field.init_token, field.eos_token
+        ]
+        specials = [tok for tok in all_specials if tok is not None]
         field.vocab = field.vocab_cls(counter, specials=specials, **kwargs)
-=======
-    # this is basically copy-pasted from torchtext.
-    all_specials = [
-        field.unk_token, field.pad_token, field.init_token, field.eos_token
-    ]
-    specials = [tok for tok in all_specials if tok is not None]
-    field.vocab = field.vocab_cls(counter, specials=specials, **kwargs)
->>>>>>> bc1351d4
 
 
 def build_vocab(train_dataset_files, fields, data_type, share_vocab,
