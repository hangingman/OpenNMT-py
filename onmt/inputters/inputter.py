--- conflicted
+++ resolved
@@ -11,9 +11,6 @@
 import torchtext.data
 from torchtext.data import Field
 from torchtext.vocab import Vocab
-from pytorch_pretrained_bert import BertTokenizer, WordpieceTokenizer
-from pytorch_pretrained_bert import tokenization
-import collections
 
 from onmt.inputters.text_dataset import text_fields, TextMultiField
 from onmt.inputters.image_dataset import image_fields
@@ -27,37 +24,7 @@
 import gc
 
 
-<<<<<<< HEAD
-class MyBertTokenizer(BertTokenizer):
-
-    def __init__(self, vocab_file, do_lower_case=False, max_len=None):
-        if not os.path.isfile(vocab_file):
-            raise ValueError(
-                "Can't find a vocabulary file at path '{}'."
-                "To load the vocabulary from a Google pretrained "
-                "model use "
-                "`tokenizer = "
-                "BertTokenizer.from_pretrained(PRETRAINED_MODEL_NAME)`".format(
-                    vocab_file))
-
-        self.vocab = tokenization.load_vocab(vocab_file)
-        self.ids_to_tokens = collections.OrderedDict(
-            [(ids, tok) for tok, ids in self.vocab.items()])
-        self.wordpiece_tokenizer = WordpieceTokenizer(vocab=self.vocab)
-        self.max_len = max_len if max_len is not None else int(1e12)
-
-    def tokenize(self, text):
-        orig_tokens = tokenization.whitespace_tokenize(text)
-        split_tokens = []
-        for token in orig_tokens:
-            for sub_token in self.wordpiece_tokenizer.tokenize(token):
-                split_tokens.append(sub_token)
-        return split_tokens
-
-
-=======
 # monkey-patch to make torchtext Vocab's pickleable
->>>>>>> 518a19d4
 def _getstate(self):
     return dict(self.__dict__, stoi=dict(self.stoi))
 
@@ -89,57 +56,6 @@
     return alignment
 
 
-<<<<<<< HEAD
-def make_img(data, vocab):
-    c = data[0].size(0)
-    h = max([t.size(1) for t in data])
-    w = max([t.size(2) for t in data])
-    imgs = torch.zeros(len(data), c, h, w).fill_(1)
-    for i, img in enumerate(data):
-        imgs[i, :, 0:img.size(1), 0:img.size(2)] = img
-    return imgs
-
-
-def make_audio(data, vocab):
-    """ batch audio data """
-    nfft = data[0].size(0)
-    t = max([t.size(1) for t in data])
-    sounds = torch.zeros(len(data), 1, nfft, t)
-    for i, spect in enumerate(data):
-        sounds[i, :, :, 0:spect.size(1)] = spect
-    return sounds
-
-
-# mix this with partial
-def _feature_tokenize(
-        string, layer=0, tok_delim=None, feat_delim=None, truncate=None):
-    tokens = string.split(tok_delim)
-    if truncate is not None:
-        tokens = tokens[:truncate]
-    if feat_delim is not None:
-        tokens = [t.split(feat_delim)[layer] for t in tokens]
-    return tokens
-
-
-def _bert_tokenize(string, layer=0, truncate=None, bert_tokenizer=None):
-    tokens = bert_tokenizer.tokenize(string)
-    if '[SEP]' in tokens:
-        src_A = ' '.join(tokens).split(' [SEP] ')[0]
-        src_B = ' '.join(tokens).split(' [SEP] ')[1]
-        src_A_len = len(src_A.split())
-        src_B_len = len(src_B.split())
-        segments_ids = [0]*src_A_len + [1]*src_B_len
-        tokens = ' '.join([src_A, src_B]).split()
-    else:
-        segments_ids = [0]*len(tokens)
-
-    if layer == 1:
-        tokens = segments_ids
-    return tokens
-
-
-=======
->>>>>>> 518a19d4
 def get_fields(
     src_data_type,
     n_src_feats,
@@ -182,108 +98,6 @@
         "Data type not implemented"
     assert not dynamic_dict or src_data_type == 'text', \
         'it is not possible to use dynamic_dict with non-text input'
-<<<<<<< HEAD
-    fields = {'src': [], 'tgt': []}
-
-    if src_data_type == 'text':
-        feat_delim = u"￨" if n_src_feats > 0 else None
-
-        for i in range(n_src_feats + 1):
-            name = "src_feat_" + str(i - 1) if i > 0 else "src"
-
-            if bert_src is not None:
-                bert_tokenizer = MyBertTokenizer.from_pretrained(
-                    bert_src)
-                tokenize = partial(
-                    _bert_tokenize,
-                    layer=i,
-                    truncate=src_truncate,
-                    bert_tokenizer=bert_tokenizer)
-            else:
-                tokenize = partial(
-                    _feature_tokenize,
-                    layer=i,
-                    truncate=src_truncate,
-                    feat_delim=feat_delim)
-
-            use_len = i == 0
-
-            if bert_src is not None:
-                feat = Field(
-                    pad_token='[PAD]',
-                    unk_token='[UNK]',
-                    tokenize=tokenize,
-                    include_lengths=use_len)
-            else:
-                feat = Field(
-                    pad_token=pad, tokenize=tokenize, include_lengths=use_len)
-
-            fields['src'].append((name, feat))
-
-        if bert_src is not None:
-
-            tokenize = partial(
-                _bert_tokenize,
-                layer=i+1,
-                truncate=src_truncate,
-                bert_tokenizer=bert_tokenizer)
-
-            segments_ids = Field(
-                use_vocab=False, tokenize=tokenize,
-                dtype=torch.long, pad_token=0)
-            fields['src'].append(('segments_ids', segments_ids))
-
-    elif src_data_type == 'img':
-        img = Field(
-            use_vocab=False, dtype=torch.float,
-            postprocessing=make_img, sequential=False)
-        fields["src"].append(('src', img))
-    else:
-        audio = Field(
-            use_vocab=False, dtype=torch.float,
-            postprocessing=make_audio, sequential=False)
-        fields["src"].append(('src', audio))
-
-    if src_data_type == 'audio':
-        # only audio has src_lengths
-        length = Field(use_vocab=False, dtype=torch.long, sequential=False)
-        fields["src_lengths"] = [("src_lengths", length)]
-
-    # below this: things defined no matter what the data source type is
-    feat_delim = u"￨" if n_tgt_feats > 0 else None
-    for i in range(n_tgt_feats + 1):
-        name = "tgt_feat_" + str(i - 1) if i > 0 else "tgt"
-
-        if bert_tgt is not None:
-            bert_tokenizer = MyBertTokenizer.from_pretrained(
-                bert_tgt)
-            tokenize = partial(
-                _bert_tokenize,
-                layer=i,
-                truncate=tgt_truncate,
-                bert_tokenizer=bert_tokenizer)
-
-            feat = Field(
-                pad_token='[PAD]',
-                unk_token='[UNK]',
-                init_token='<S>',
-                eos_token='<T>',
-                tokenize=tokenize)
-        else:
-            tokenize = partial(
-                _feature_tokenize,
-                layer=i,
-                truncate=tgt_truncate,
-                feat_delim=feat_delim)
-
-            feat = Field(
-                init_token=bos,
-                eos_token=eos,
-                pad_token=pad,
-                tokenize=tokenize)
-
-        fields['tgt'].append((name, feat))
-=======
     fields = {}
 
     fields_getters = {"text": text_fields,
@@ -295,6 +109,14 @@
                         "pad": pad, "bos": None, "eos": None,
                         "truncate": src_truncate,
                         "base_name": "src"}
+    if bert_src is not None:
+        src_field_kwargs = {"n_feats": n_src_feats,
+                            "include_lengths": True,
+                            "pad": '[PAD]', "bos": None, "eos": None,
+                            "truncate": src_truncate,
+                            "bert": bert_src,
+                            "base_name": "src"}
+
     fields["src"] = fields_getters[src_data_type](**src_field_kwargs)
 
     tgt_field_kwargs = {"n_feats": n_tgt_feats,
@@ -302,8 +124,14 @@
                         "pad": pad, "bos": bos, "eos": eos,
                         "truncate": tgt_truncate,
                         "base_name": "tgt"}
+    if bert_tgt is not None:
+        tgt_field_kwargs = {"n_feats": n_tgt_feats,
+                            "include_lengths": True,
+                            "pad": '[PAD]', "bos": '<S>', "eos": '<T>',
+                            "truncate": tgt_truncate,
+                            "bert": bert_tgt,
+                            "base_name": "tgt"}
     fields["tgt"] = fields_getters["text"](**tgt_field_kwargs)
->>>>>>> 518a19d4
 
     indices = Field(use_vocab=False, dtype=torch.long, sequential=False)
     fields["indices"] = indices
@@ -462,8 +290,9 @@
     vocab.extend(Vocab(Counter(), specials=padding_tokens))
     return vocab
 
-<<<<<<< HEAD
-def _build_field_vocab(field, counter, **kwargs):
+
+def _build_field_vocab(field, counter, size_multiple=1, **kwargs):
+    # TODO: clean this part
     if 'bert_tokenizer' in field.tokenize.keywords.keys():
         vocab = field.tokenize.keywords['bert_tokenizer'].vocab
         specials = list(vocab.keys())[:106]
@@ -483,17 +312,8 @@
         ]
         specials = [tok for tok in all_specials if tok is not None]
         field.vocab = field.vocab_cls(counter, specials=specials, **kwargs)
-=======
-
-def _build_field_vocab(field, counter, size_multiple=1, **kwargs):
-    # this is basically copy-pasted from torchtext.
-    all_specials = [
-        field.unk_token, field.pad_token, field.init_token, field.eos_token
-    ]
-    specials = [tok for tok in all_specials if tok is not None]
-    field.vocab = field.vocab_cls(counter, specials=specials, **kwargs)
-    if size_multiple > 1:
-        _pad_vocab_to_multiple(field.vocab, size_multiple)
+        if size_multiple > 1:
+            _pad_vocab_to_multiple(field.vocab, size_multiple)
 
 
 def _load_vocab(vocab_path, name, counters):
@@ -517,7 +337,6 @@
             size_multiple=size_multiple,
             **build_fv_args[name])
         logger.info(" * %s vocab size: %d." % (name, len(field.vocab)))
->>>>>>> 518a19d4
 
 
 def build_vocab(train_dataset_files, fields, data_type, share_vocab,
@@ -590,17 +409,6 @@
             del dataset
             gc.collect()
 
-<<<<<<< HEAD
-    for name, field in fields["tgt"]:
-        if field.use_vocab:
-            _build_field_vocab(field, counters[name])
-            logger.info(" * %s vocab size: %d." % (name, len(field.vocab)))
-    if data_type == 'text':
-        for name, field in fields["src"]:
-            if field.use_vocab:
-                _build_field_vocab(field, counters[name])
-                logger.info(" * %s vocab size: %d." % (name, len(field.vocab)))
-=======
     build_fv_args = defaultdict(dict)
     build_fv_args["src"] = dict(
         max_size=src_vocab_size, min_freq=src_words_min_frequency)
@@ -619,7 +427,6 @@
             counters,
             build_fv_args,
             size_multiple=vocab_size_multiple if not share_vocab else 1)
->>>>>>> 518a19d4
         if share_vocab:
             # `tgt_vocab_size` is ignored when sharing vocabularies
             logger.info(" * merging src and tgt vocab...")
