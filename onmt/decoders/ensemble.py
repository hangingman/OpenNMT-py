--- conflicted
+++ resolved
@@ -127,16 +127,6 @@
             shared_fields = fields
         else:
             for key, field in fields.items():
-<<<<<<< HEAD
-                if type(field) is list:
-                    field = field[0][1]
-                if field is not None and 'vocab' in field.__dict__:
-                    shared_field = shared_fields[key]
-                    if type(shared_field) is list:
-                        shared_field = shared_field[0][1]
-                    assert field.vocab.stoi == shared_field.vocab.stoi, \
-                        'Ensemble models must use the same preprocessed data'
-=======
                 try:
                     f_iter = iter(field)
                 except TypeError:
@@ -152,7 +142,6 @@
                         assert sf.vocab.stoi == sh_f_dict[sn].vocab.stoi, \
                             "Ensemble models must use the same " \
                             "preprocessed data"
->>>>>>> 518a19d4
         models.append(model)
         if shared_model_opt is None:
             shared_model_opt = model_opt
