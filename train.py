#!/usr/bin/env python

from __future__ import division

import argparse
import glob
import os
import sys
import random
from datetime import datetime

import torch
import torch.nn as nn
from torch import cuda

import onmt
import onmt.io
import onmt.Models
import onmt.ModelConstructor
import onmt.modules
from onmt.Utils import use_gpu
import onmt.opts


parser = argparse.ArgumentParser(
    description='train.py',
    formatter_class=argparse.ArgumentDefaultsHelpFormatter)

# onmt.opts.py
onmt.opts.add_md_help_argument(parser)
onmt.opts.model_opts(parser)
onmt.opts.train_opts(parser)

opt = parser.parse_args()
if opt.word_vec_size != -1:
    opt.src_word_vec_size = opt.word_vec_size
    opt.tgt_word_vec_size = opt.word_vec_size

if opt.layers != -1:
    opt.enc_layers = opt.layers
    opt.dec_layers = opt.layers

opt.brnn = (opt.encoder_type == "brnn")
if opt.seed > 0:
    random.seed(opt.seed)
    torch.manual_seed(opt.seed)

if opt.rnn_type == "SRU" and not opt.gpuid:
    raise AssertionError("Using SRU requires -gpuid set.")

if torch.cuda.is_available() and not opt.gpuid:
    print("WARNING: You have a CUDA device, should run with -gpuid 0")

if opt.gpuid:
    cuda.set_device(opt.gpuid[0])
    if opt.seed > 0:
        torch.cuda.manual_seed(opt.seed)

if len(opt.gpuid) > 1:
    sys.stderr.write("Sorry, multigpu isn't supported yet, coming soon!\n")
    sys.exit(1)

# Set up the Crayon logging server.
if opt.exp_host != "":
    from pycrayon import CrayonClient

    cc = CrayonClient(hostname=opt.exp_host)

    experiments = cc.get_experiment_names()
    print(experiments)
    if opt.exp in experiments:
        cc.remove_experiment(opt.exp)
    experiment = cc.create_experiment(opt.exp)

if opt.tensorboard:
    from tensorboardX import SummaryWriter
    writer = SummaryWriter(
        opt.tensorboard_log_dir + datetime.now().strftime("/%b-%d_%H-%M-%S"),
        comment="Onmt")

progress_step = 0


def report_func(epoch, batch, num_batches,
                progress_step,
                start_time, lr, report_stats):
    """
    This is the user-defined batch-level traing progress
    report function.

    Args:
        epoch(int): current epoch count.
        batch(int): current batch count.
        num_batches(int): total number of batches.
        progress_step(int): the progress step.
        start_time(float): last report time.
        lr(float): current learning rate.
        report_stats(Statistics): old Statistics instance.
    Returns:
        report_stats(Statistics): updated Statistics instance.
    """
    if batch % opt.report_every == -1 % opt.report_every:
        report_stats.output(epoch, batch + 1, num_batches, start_time)
        if opt.exp_host:
            report_stats.log("progress", experiment, lr)
        if opt.tensorboard:
            # Log the progress using the number of batches on the x-axis.
            report_stats.log_tensorboard(
                "progress", writer, lr, progress_step)
        report_stats = onmt.Statistics()

    return report_stats


class DatasetLazyIter(object):
    """ An Ordered Dataset Iterator, supporting multiple datasets,
        and lazy loading.

    Args:
        datsets (list): a list of datasets, which are lazily loaded.
        fields (dict): fields dict for the datasets.
        batch_size (int): batch size.
        batch_size_fn: custom batch process function.
        device: the GPU device.
        is_train (bool): train or valid?
    """

    def __init__(self, datasets, fields, batch_size, batch_size_fn,
                 device, is_train):
        self.datasets = datasets
        self.fields = fields
        self.batch_size = batch_size
        self.batch_size_fn = batch_size_fn
        self.device = device
        self.is_train = is_train

        self.cur_iter = self._next_dataset_iterator(datasets)
        # We have at least one dataset.
        assert self.cur_iter is not None

    def __iter__(self):
        dataset_iter = (d for d in self.datasets)
        while self.cur_iter is not None:
            for batch in self.cur_iter:
                yield batch
            self.cur_iter = self._next_dataset_iterator(dataset_iter)

    def __len__(self):
        # We return the len of cur_dataset, otherwise we need to load
        # all datasets to determine the real len, which loses the benefit
        # of lazy loading.
        assert self.cur_iter is not None
        return len(self.cur_iter)

    def get_cur_dataset(self):
        return self.cur_dataset

    def _next_dataset_iterator(self, dataset_iter):
        try:
            self.cur_dataset = next(dataset_iter)
        except StopIteration:
            return None

        # We clear `fields` when saving, restore when loading.
        self.cur_dataset.fields = self.fields

        # Sort batch by decreasing lengths of sentence required by pytorch.
        # sort=False means "Use dataset's sortkey instead of iterator's".
        return onmt.io.OrderedIterator(
            dataset=self.cur_dataset, batch_size=self.batch_size,
            batch_size_fn=self.batch_size_fn,
            device=self.device, train=self.is_train,
            sort=False, sort_within_batch=True,
            repeat=False)


def make_dataset_iter(datasets, fields, opt, is_train=True):
    """
    This returns user-defined train/validate data iterator for the trainer
    to iterate over during each train epoch. We implement simple
    ordered iterator strategy here, but more sophisticated strategy
    like curriculum learning is ok too.
    """
    batch_size = opt.batch_size if is_train else opt.valid_batch_size
    batch_size_fn = None
    if is_train and opt.batch_type == "tokens":
        # In token batching scheme, the number of sequences is limited
        # such that the total number of src/tgt tokens (including padding)
        # in a batch <= batch_size
        def batch_size_fn(new, count, sofar):
            # Maintains the longest src and tgt length in the current batch
            global max_src_in_batch, max_tgt_in_batch
            # Reset current longest length at a new batch (count=1)
            if count == 1:
                max_src_in_batch = 0
                max_tgt_in_batch = 0
            # Src: <bos> w1 ... wN <eos>
            max_src_in_batch = max(max_src_in_batch, len(new.src) + 2)
            # Tgt: w1 ... wN <eos>
            max_tgt_in_batch = max(max_tgt_in_batch, len(new.tgt) + 1)
            src_elements = count * max_src_in_batch
            tgt_elements = count * max_tgt_in_batch
            return max(src_elements, tgt_elements)

    device = opt.gpuid[0] if opt.gpuid else -1

    return DatasetLazyIter(datasets, fields, batch_size, batch_size_fn,
                           device, is_train)


def make_loss_compute(model, tgt_vocab, opt, train=True):
    """
    This returns user-defined LossCompute object, which is used to
    compute loss in train/validate process. You can implement your
    own *LossCompute class, by subclassing LossComputeBase.
    """
    if opt.copy_attn:
        compute = onmt.modules.CopyGeneratorLossCompute(
            model.generator, tgt_vocab, opt.copy_attn_force,
            opt.copy_loss_by_seqlength)
    else:
        compute = onmt.Loss.NMTLossCompute(
            model.generator, tgt_vocab,
            label_smoothing=opt.label_smoothing if train else 0.0)

    if use_gpu(opt):
        compute.cuda()

    return compute


def train_model(model, fields, optim, data_type, model_opt):
    train_loss = make_loss_compute(model, fields["tgt"].vocab, opt)
    valid_loss = make_loss_compute(model, fields["tgt"].vocab, opt,
                                   train=False)

    trunc_size = opt.truncated_decoder  # Badly named...
    shard_size = opt.max_generator_batches
    norm_method = opt.normalization
    grad_accum_count = opt.accum_count

    trainer = onmt.Trainer(model, train_loss, valid_loss, optim,
                           trunc_size, shard_size, data_type,
                           norm_method, grad_accum_count)

    print('\nStart training...')
    print(' * number of epochs: %d, starting from Epoch %d' %
          (opt.epochs + 1 - opt.start_epoch, opt.start_epoch))
    print(' * batch size: %d' % opt.batch_size)

    for epoch in range(opt.start_epoch, opt.epochs + 1):
        print('')

        # 1. Train for one epoch on the training set.
        train_iter = make_dataset_iter(lazily_load_dataset("train"),
                                       fields, opt)
        train_stats = trainer.train(train_iter, epoch, report_func)
        print('Train perplexity: %g' % train_stats.ppl())
        print('Train accuracy: %g' % train_stats.accuracy())

        # 2. Validate on the validation set.
        valid_iter = make_dataset_iter(lazily_load_dataset("valid"),
                                       fields, opt,
                                       is_train=False)
        valid_stats = trainer.validate(valid_iter)
        print('Validation perplexity: %g' % valid_stats.ppl())
        print('Validation accuracy: %g' % valid_stats.accuracy())

        # 3. Log to remote server.
        if opt.exp_host:
            train_stats.log("train", experiment, optim.lr)
            valid_stats.log("valid", experiment, optim.lr)
        if opt.tensorboard:
            train_stats.log_tensorboard("train", writer, optim.lr, epoch)
            train_stats.log_tensorboard("valid", writer, optim.lr, epoch)

        # 4. Update the learning rate
        trainer.epoch_step(valid_stats.ppl(), epoch)

        # 5. Drop a checkpoint if needed.
        if epoch >= opt.start_checkpoint_at:
            trainer.drop_checkpoint(model_opt, epoch, fields, valid_stats)


def check_save_model_path():
    save_model_path = os.path.abspath(opt.save_model)
    model_dirname = os.path.dirname(save_model_path)
    if not os.path.exists(model_dirname):
        os.makedirs(model_dirname)


def tally_parameters(model):
    n_params = sum([p.nelement() for p in model.parameters()])
    print('* number of parameters: %d' % n_params)
    enc = 0
    dec = 0
    for name, param in model.named_parameters():
        if 'encoder' in name:
            enc += param.nelement()
        elif 'decoder' or 'generator' in name:
            dec += param.nelement()
    print('encoder: ', enc)
    print('decoder: ', dec)


def lazily_load_dataset(corpus_type):
    """
    Dataset generator. Don't do extra stuff here, like printing,
    because they will be postponed to the first loading time.

    Args:
        corpus_type: 'train' or 'valid'
    Returns:
        A list of dataset, the dataset(s) are lazily loaded.
    """
    assert corpus_type in ["train", "valid"]

    def lazy_dataset_loader(pt_file, corpus_type):
        dataset = torch.load(pt_file)
        print('Loading %s dataset from %s, number of examples: %d' %
              (corpus_type, pt_file, len(dataset)))

        if opt.fertility_type is None:
            pass
        elif opt.fertility_type == 'fixed':
            print('Using fixed fertility of %f' % opt.fertility)
            for example in dataset:
                example.fertility = tuple([opt.fertility] * len(example.src))
        elif opt.fertility_type in ['guided', 'predicted', 'actual']:
            fertility_file = pt_file + '.txt.src.fert.%s' % opt.fertility_type
            print('Loading %s fertilities from %s' %
                  (corpus_type, fertility_file))
            with open(fertility_file) as f:
                for example in dataset:
                    values = f.readline().rstrip().split()
                    # Slack value is 1 for actual/predicted fertility.
                    slack = 0. if opt.fertility_type == 'guided' else 1
                    example.fertility = tuple([slack + float(value) for value in values])
                    assert len(example.fertility) == len(example.src)
        else:
            raise NotImplementedError

        return dataset

    # Sort the glob output by file name (by increasing indexes).
    pts = sorted(glob.glob(opt.data + '.' + corpus_type + '.[0-9]*.pt'))
    if pts:
        for pt in pts:
            yield lazy_dataset_loader(pt, corpus_type)
    else:
        # Only one onmt.io.*Dataset, simple!
        pt = opt.data + '.' + corpus_type + '.pt'
        yield lazy_dataset_loader(pt, corpus_type)


def load_fields(dataset, data_type, checkpoint):
    if checkpoint is not None:
        print('Loading vocab from checkpoint at %s.' % opt.train_from)
        fields = onmt.io.load_fields_from_vocab(
            checkpoint['vocab'], data_type)
    else:
        fields = onmt.io.load_fields_from_vocab(
            torch.load(opt.data + '.vocab.pt'), data_type)
    fields = dict([(k, f) for (k, f) in fields.items()
                   if k in dataset.examples[0].__dict__])

    if data_type == 'text':
        print(' * vocabulary size. source = %d; target = %d' %
              (len(fields['src'].vocab), len(fields['tgt'].vocab)))
    else:
        print(' * vocabulary size. target = %d' %
              (len(fields['tgt'].vocab)))

    return fields


def collect_report_features(fields):
    src_features = onmt.io.collect_features(fields, side='src')
    tgt_features = onmt.io.collect_features(fields, side='tgt')

    for j, feat in enumerate(src_features):
        print(' * src feature %d size = %d' % (j, len(fields[feat].vocab)))
    for j, feat in enumerate(tgt_features):
        print(' * tgt feature %d size = %d' % (j, len(fields[feat].vocab)))


def build_model(model_opt, opt, fields, checkpoint):
    print('Building model...')
    model = onmt.ModelConstructor.make_base_model(model_opt, fields,
                                                  use_gpu(opt), checkpoint)
    if len(opt.gpuid) > 1:
        print('Multi gpu training: ', opt.gpuid)
        model = nn.DataParallel(model, device_ids=opt.gpuid, dim=1)
    print(model)

    return model


def build_optim(model, checkpoint):
    saved_optimizer_state_dict = None

    if opt.train_from:
        print('Loading optimizer from checkpoint.')
        optim = checkpoint['optim']
        # We need to save a copy of optim.optimizer.state_dict() for setting
        # the, optimizer state later on in Stage 2 in this method, since
        # the method optim.set_parameters(model.parameters()) will overwrite
        # optim.optimizer, and with ith the values stored in
        # optim.optimizer.state_dict()
        saved_optimizer_state_dict = optim.optimizer.state_dict()
    else:
        print('Making optimizer for training.')
        optim = onmt.Optim(
            opt.optim, opt.learning_rate, opt.max_grad_norm,
            lr_decay=opt.learning_rate_decay,
            start_decay_at=opt.start_decay_at,
            beta1=opt.adam_beta1,
            beta2=opt.adam_beta2,
            adagrad_accum=opt.adagrad_accumulator_init,
            decay_method=opt.decay_method,
            warmup_steps=opt.warmup_steps,
            model_size=opt.rnn_size)

    # Stage 1:
    # Essentially optim.set_parameters (re-)creates and optimizer using
    # model.paramters() as parameters that will be stored in the
    # optim.optimizer.param_groups field of the torch optimizer class.
    # Importantly, this method does not yet load the optimizer state, as
    # essentially it builds a new optimizer with empty optimizer state and
    # parameters from the model.
    optim.set_parameters(model.named_parameters())
    print(
        "Stage 1: Keys after executing optim.set_parameters" +
        "(model.parameters())")
    show_optimizer_state(optim)

    if opt.train_from:
        # Stage 2: In this stage, which is only performed when loading an
        # optimizer from a checkpoint, we load the saved_optimizer_state_dict
        # into the re-created optimizer, to set the optim.optimizer.state
        # field, which was previously empty. For this, we use the optimizer
        # state saved in the "saved_optimizer_state_dict" variable for
        # this purpose.
        # See also: https://github.com/pytorch/pytorch/issues/2830
        optim.optimizer.load_state_dict(saved_optimizer_state_dict)
        # Convert back the state values to cuda type if applicable
        if use_gpu(opt):
            for state in optim.optimizer.state.values():
                for k, v in state.items():
                    if torch.is_tensor(v):
                        state[k] = v.cuda()

        print(
            "Stage 2: Keys after executing  optim.optimizer.load_state_dict" +
            "(saved_optimizer_state_dict)")
        show_optimizer_state(optim)

        # We want to make sure that indeed we have a non-empty optimizer state
        # when we loaded an existing model. This should be at least the case
        # for Adam, which saves "exp_avg" and "exp_avg_sq" state
        # (Exponential moving average of gradient and squared gradient values)
        if (optim.method == 'adam') and (len(optim.optimizer.state) < 1):
            raise RuntimeError(
                "Error: loaded Adam optimizer from existing model" +
                " but optimizer state is empty")

    return optim


<<<<<<< HEAD
def main():
    # Lazily load a list of train/validate dataset.
    print("Lazily loading train/validate datasets from '%s'" % opt.data)
    train_datasets = lazily_load_dataset("train")
    print(' * maximum batch size: %d' % opt.batch_size)
=======
# Debugging method for showing the optimizer state
def show_optimizer_state(optim):
    print("optim.optimizer.state_dict()['state'] keys: ")
    for key in optim.optimizer.state_dict()['state'].keys():
        print("optim.optimizer.state_dict()['state'] key: " + str(key))

    print("optim.optimizer.state_dict()['param_groups'] elements: ")
    for element in optim.optimizer.state_dict()['param_groups']:
        print("optim.optimizer.state_dict()['param_groups'] element: " + str(
            element))
>>>>>>> 0ecec8b4


def main():
    # Load checkpoint if we resume from a previous training.
    if opt.train_from:
        print('Loading checkpoint from %s' % opt.train_from)
        checkpoint = torch.load(opt.train_from,
                                map_location=lambda storage, loc: storage)
        model_opt = checkpoint['opt']
        # I don't like reassigning attributes of opt: it's not clear.
        opt.start_epoch = checkpoint['epoch'] + 1
    else:
        checkpoint = None
        model_opt = opt

    # Peek the fisrt dataset to determine the data_type.
    # (All datasets have the same data_type).
    first_dataset = next(lazily_load_dataset("train"))
    data_type = first_dataset.data_type

    # Load fields generated from preprocess phase.
    fields = load_fields(first_dataset, data_type, checkpoint)

    # Report src/tgt features.
    collect_report_features(fields)

    # Build model.
    model = build_model(model_opt, opt, fields, checkpoint)
    tally_parameters(model)
    check_save_model_path()

    # Build optimizer.
    optim = build_optim(model, checkpoint)

    # Do training.
    train_model(model, fields, optim, data_type, model_opt)

    # If using tensorboard for logging, close the writer after training.
    if opt.tensorboard:
        writer.close()


if __name__ == "__main__":
    main()<|MERGE_RESOLUTION|>--- conflicted
+++ resolved
@@ -467,13 +467,6 @@
     return optim
 
 
-<<<<<<< HEAD
-def main():
-    # Lazily load a list of train/validate dataset.
-    print("Lazily loading train/validate datasets from '%s'" % opt.data)
-    train_datasets = lazily_load_dataset("train")
-    print(' * maximum batch size: %d' % opt.batch_size)
-=======
 # Debugging method for showing the optimizer state
 def show_optimizer_state(optim):
     print("optim.optimizer.state_dict()['state'] keys: ")
@@ -484,8 +477,6 @@
     for element in optim.optimizer.state_dict()['param_groups']:
         print("optim.optimizer.state_dict()['param_groups'] element: " + str(
             element))
->>>>>>> 0ecec8b4
-
 
 def main():
     # Load checkpoint if we resume from a previous training.
