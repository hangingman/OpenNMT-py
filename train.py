--- conflicted
+++ resolved
@@ -248,15 +248,42 @@
                 opt.earlystop_tolerance is not None and
                 opt.earlystop_type == "epoch")
 
-    trainer = onmt.Trainer(
-        model, train_loss, valid_loss, optim, trunc_size, shard_size,
-        data_type, norm_method, grad_accum_count) if use_simple_trainer \
-        else \
-        onmt.EarlyStoppingTrainer(
-            model, train_loss, valid_loss, optim, opt.earlystop_tolerance,
-            opt.epochs, model_opt, fields, trunc_size, shard_size, data_type,
-            norm_method, grad_accum_count,
-            start_val_after_batches=es_after_batch)
+    if use_simple_trainer:
+        if model_opt.lm or model_opt.model_type == "ape":
+            raise NotImplementedError("LM and APE only implemented with"
+                                      " Early Stopping.")
+        trainer = onmt.Trainer(model, train_loss, valid_loss, optim,
+                               trunc_size, shard_size, data_type,
+                               norm_method, grad_accum_count,
+                               elmo=model_opt.elmo)
+    else:
+        # LM and APE models only work for EarlyStopping
+        if model_opt.lm:
+            trainer = onmt.LanguageModelTrainer(
+                model, train_loss, valid_loss, optim,
+                opt.earlystop_tolerance,
+                opt.epochs, model_opt, fields,
+                trunc_size, shard_size,
+                data_type, norm_method,
+                grad_accum_count,
+                start_val_after_batches=es_after_batch)
+        elif model_opt.model_type == "ape":
+            trainer = onmt.APETrainer(
+                model, train_loss, valid_loss, optim,
+                opt.earlystop_tolerance,
+                opt.epochs, model_opt, fields,
+                trunc_size, shard_size, data_type,
+                norm_method, grad_accum_count,
+                elmo=model_opt.elmo,
+                start_val_after_batches=es_after_batch)
+        else:
+            trainer = onmt.EarlyStoppingTrainer(
+                model, train_loss, valid_loss, optim, opt.earlystop_tolerance,
+                opt.epochs, model_opt, fields, trunc_size, shard_size,
+                data_type,
+                norm_method, grad_accum_count,
+                elmo=model_opt.elmo,
+                start_val_after_batches=es_after_batch)
 
     return trainer, use_simple_trainer
 
@@ -271,27 +298,9 @@
     norm_method = opt.normalization
     grad_accum_count = opt.accum_count
 
-<<<<<<< HEAD
-    if model_opt.lm:
-        trainer = onmt.LanguageModelTrainer(model, train_loss, valid_loss,
-                                            optim, trunc_size, shard_size,
-                                            data_type, norm_method,
-                                            grad_accum_count)
-    elif model_opt.model_type == "ape":
-        trainer = onmt.APETrainer(model, train_loss, valid_loss, optim,
-                                  trunc_size, shard_size, data_type,
-                                  norm_method, grad_accum_count,
-                                  elmo=model_opt.elmo)
-    else:
-        trainer = onmt.Trainer(model, train_loss, valid_loss, optim,
-                               trunc_size, shard_size, data_type,
-                               norm_method, grad_accum_count,
-                               elmo=model_opt.elmo)
-=======
     trainer, use_simple_trainer = make_trainer(
         model, fields, model_opt, train_loss, valid_loss, optim, trunc_size,
         shard_size, data_type, norm_method, grad_accum_count)
->>>>>>> 39ab8184
 
     print('\nStart training...')
     print(' * number of epochs: %d, starting from Epoch %d' %
@@ -333,9 +342,9 @@
 
             lazy_it_fn = build_lazy_valid
             train_stats, valid_stats, patience = trainer.train(train_iter,
-                                                                 epoch,
-                                                                 lazy_it_fn,
-                                                                 report_func)
+                                                               epoch,
+                                                               lazy_it_fn,
+                                                               report_func)
             if patience.has_stopped():
                 # TODO plot points nonetheless
                 break
@@ -378,7 +387,6 @@
             else:
                 for val in valid_stats:
                     fn(val, writer, optim.lr, epoch)
-
 
         # 4. Update the learning rate
         if use_simple_trainer:
