--- conflicted
+++ resolved
@@ -371,15 +371,6 @@
         if epoch >= opt.start_checkpoint_at and use_simple_trainer:
                 trainer.drop_checkpoint(model_opt, epoch, fields,
                                         valid_stats)
-<<<<<<< HEAD
-            else:
-                trainer.drop_checkpoint(model_opt, epoch, fields,
-                                        valid_stats[-1])
-                #for valid_stat in valid_stats:
-                #    trainer.drop_checkpoint(model_opt, epoch, fields,
-                #                            valid_stat)
-=======
->>>>>>> 39ab8184
 
 
 def check_save_model_path():
