model=$1
source=$2
target=$3

gpu=0
dump_attention=false #true

use_fertility_type=false
fertility_type=predicted

use_attn_transform=false
attn_transform=constrained_softmax
c_attn=0.2

beam=10
srclang=tr
tgtlang=en

langpair=${srclang}-${tgtlang}
align=data/${langpair}/corpus.bpe.${langpair}.forward.align
train_src=data/${langpair}/corpus.bpe.${srclang}

alpha=0 #0.2
beta=0 #0.2

cd ..

<<<<<<< HEAD
#python translate.py -model $model -src $source -output $target.pred -attn_transform constrained_softmax -guided_fertility $align -guided_fertility_source_file ${train_src} -beam_size 10 -alpha ${alpha} -beta ${beta} -replace_unk -verbose -gpu 3
#python translate.py -model $model -src $source -output $target.pred -beam_size 10 -alpha ${alpha} -beta ${beta} -c_attn ${c_attn} -replace_unk -verbose -gpu 3
#python translate.py -model $model -src $source -tgt ${target_bpe} -output $target.pred -beam_size 10 -batch_size 1 -alpha ${alpha} -beta ${beta} -replace_unk -verbose -dump_attn -gpu 2
python translate.py -model $model -src $source -tgt ${target_bpe} -output $target.pred -beam_size 10 -batch_size 1 -alpha ${alpha} -beta ${beta} -fertility_type ${fertility_type} -replace_unk -verbose -gpu 2
#python translate.py -model $model -src $source -output $target.pred -beam_size 10 -batch_size 1 -alpha ${alpha} -beta ${beta} -attn_transform ${attn_transform} -fertility_type ${fertility_type} -c_attn ${c_attn} -replace_unk -verbose -gpu 0
sed -r 's/(@@ )|(@@ ?$)//g' $target.pred > $target.pred.merged
perl multi-bleu.perl -lc $target < $target.pred.merged
=======
extra_flags=""
if ${dump_attention}
then
    extra_flags="${extra_flags} -tgt ${target} -dump_attn"
fi
if ${use_fertility_type}
then
    extra_flags="${extra_flags} -fertility_type ${fertility_type}"
fi
if ${use_attn_transform}
then
    extra_flags="${extra_flags} -attn_transform ${attn_transform} -c_attn ${c_attn}"
fi
>>>>>>> d70c1a8d

for alpha in 0 #0 0.2 0.4 0.6 0.8 1
do
    for beta in 0 #0 0.2 0.4 0.6 0.8 1
    do
	python -u translate.py -model $model -src $source -output $target.pred -beam_size $beam -batch_size 1 -alpha ${alpha} -beta ${beta} ${extra_flags} -replace_unk -verbose -gpu $gpu
	sed -r 's/(@@ )|(@@ ?$)//g' $target.pred > $target.pred.merged
	sed -r 's/(@@ )|(@@ ?$)//g' $target > $target.merged
	echo ""
	echo "alpha = $alpha, beta = $beta"
	perl multi-bleu.perl -lc $target.merged < $target.pred.merged
	java -Xmx2G -jar meteor-1.5/meteor-1.5.jar $target.pred.merged $target.merged -l $tgtlang | tail -1
    done
done<|MERGE_RESOLUTION|>--- conflicted
+++ resolved
@@ -3,9 +3,9 @@
 target=$3
 
 gpu=0
-dump_attention=false #true
+dump_attention=true #false
 
-use_fertility_type=false
+use_fertility_type=true #false
 fertility_type=predicted
 
 use_attn_transform=false
@@ -13,27 +13,15 @@
 c_attn=0.2
 
 beam=10
-srclang=tr
+srclang=ro #tr
 tgtlang=en
 
 langpair=${srclang}-${tgtlang}
 align=data/${langpair}/corpus.bpe.${langpair}.forward.align
 train_src=data/${langpair}/corpus.bpe.${srclang}
 
-alpha=0 #0.2
-beta=0 #0.2
-
 cd ..
 
-<<<<<<< HEAD
-#python translate.py -model $model -src $source -output $target.pred -attn_transform constrained_softmax -guided_fertility $align -guided_fertility_source_file ${train_src} -beam_size 10 -alpha ${alpha} -beta ${beta} -replace_unk -verbose -gpu 3
-#python translate.py -model $model -src $source -output $target.pred -beam_size 10 -alpha ${alpha} -beta ${beta} -c_attn ${c_attn} -replace_unk -verbose -gpu 3
-#python translate.py -model $model -src $source -tgt ${target_bpe} -output $target.pred -beam_size 10 -batch_size 1 -alpha ${alpha} -beta ${beta} -replace_unk -verbose -dump_attn -gpu 2
-python translate.py -model $model -src $source -tgt ${target_bpe} -output $target.pred -beam_size 10 -batch_size 1 -alpha ${alpha} -beta ${beta} -fertility_type ${fertility_type} -replace_unk -verbose -gpu 2
-#python translate.py -model $model -src $source -output $target.pred -beam_size 10 -batch_size 1 -alpha ${alpha} -beta ${beta} -attn_transform ${attn_transform} -fertility_type ${fertility_type} -c_attn ${c_attn} -replace_unk -verbose -gpu 0
-sed -r 's/(@@ )|(@@ ?$)//g' $target.pred > $target.pred.merged
-perl multi-bleu.perl -lc $target < $target.pred.merged
-=======
 extra_flags=""
 if ${dump_attention}
 then
@@ -47,7 +35,6 @@
 then
     extra_flags="${extra_flags} -attn_transform ${attn_transform} -c_attn ${c_attn}"
 fi
->>>>>>> d70c1a8d
 
 for alpha in 0 #0 0.2 0.4 0.6 0.8 1
 do
